
// Copyright 2014 Stellar Development Foundation and contributors. Licensed
// under the Apache License, Version 2.0. See the COPYING file at the root
// of this distribution or at http://www.apache.org/licenses/LICENSE-2.0

#include "main/Config.h"
#include "bucket/BucketIndexUtils.h"
#include "bucket/LiveBucketList.h"
#include "crypto/KeyUtils.h"
#include "herder/Herder.h"
#include "history/HistoryArchive.h"
#include "ledger/LedgerManager.h"
#include "main/StellarCoreVersion.h"
#include "scp/LocalNode.h"
#include "scp/QuorumSetUtils.h"
#include "util/Fs.h"
#include "util/GlobalChecks.h"
#include "util/Logging.h"

#include "overlay/OverlayManager.h"
#include "util/UnorderedSet.h"
#include <fmt/chrono.h>
#include <fmt/format.h>
#include <functional>
#include <numeric>
#include <sstream>
#include <stdexcept>
#include <type_traits>
#include <unordered_set>

namespace stellar
{
const uint32 Config::CURRENT_LEDGER_PROTOCOL_VERSION = 23
#ifdef ENABLE_NEXT_PROTOCOL_VERSION_UNSAFE_FOR_PRODUCTION
                                                       + 1
#endif
    ;

bool gIsProductionNetwork = false;

// Options that must only be used for testing
static const std::unordered_set<std::string> TESTING_ONLY_OPTIONS = {
    "RUN_STANDALONE",
    "MANUAL_CLOSE",
    "ARTIFICIALLY_GENERATE_LOAD_FOR_TESTING",
    "LOADGEN_PREGENERATED_TRANSACTIONS_FILE",
    "GENESIS_TEST_ACCOUNT_COUNT",
    "UPDATE_SOROBAN_COSTS_DURING_PROTOCOL_UPGRADE_FOR_TESTING",
    "ARTIFICIALLY_ACCELERATE_TIME_FOR_TESTING",
    "ARTIFICIALLY_SET_CLOSE_TIME_FOR_TESTING",
    "ARTIFICIALLY_REPLAY_WITH_NEWEST_BUCKET_LOGIC_FOR_TESTING",
    "OP_APPLY_SLEEP_TIME_DURATION_FOR_TESTING",
    "OP_APPLY_SLEEP_TIME_WEIGHT_FOR_TESTING",
    "LOADGEN_OP_COUNT_FOR_TESTING",
    "LOADGEN_OP_COUNT_DISTRIBUTION_FOR_TESTING",
    "LOADGEN_WASM_BYTES_FOR_TESTING",
    "LOADGEN_WASM_BYTES_DISTRIBUTION_FOR_TESTING"
    "LOADGEN_NUM_DATA_ENTRIES_FOR_TESTING",
    "LOADGEN_NUM_DATA_ENTRIES_DISTRIBUTION_FOR_TESTING"
    "LOADGEN_IO_KILOBYTES_FOR_TESTING",
    "LOADGEN_IO_KILOBYTES_DISTRIBUTION_FOR_TESTING"
    "LOADGEN_TX_SIZE_BYTES_FOR_TESTING",
    "LOADGEN_TX_SIZE_BYTES_DISTRIBUTION_FOR_TESTING"
    "LOADGEN_INSTRUCTIONS_FOR_TESTING",
    "LOADGEN_INSTRUCTIONS_DISTRIBUTION_FOR_TESTING"
    "CATCHUP_WAIT_MERGES_TX_APPLY_FOR_TESTING",
    "ARTIFICIALLY_SET_SURVEY_PHASE_DURATION_FOR_TESTING",
    "ARTIFICIALLY_DELAY_BUCKET_APPLICATION_FOR_TESTING",
    "ARTIFICIALLY_SLEEP_MAIN_THREAD_FOR_TESTING",
    "ARTIFICIALLY_SKIP_CONNECTION_ADJUSTMENT_FOR_TESTING",
    "ARTIFICIALLY_DELAY_LEDGER_CLOSE_FOR_TESTING",
<<<<<<< HEAD
=======
    "EXPERIMENTAL_TX_BATCH_MAX_SIZE_FOR_TESTING",
>>>>>>> e643061a
    "SKIP_HIGH_CRITICAL_VALIDATOR_CHECKS_FOR_TESTING"};

// Options that should only be used for testing
static const std::unordered_set<std::string> TESTING_SUGGESTED_OPTIONS = {
    "ALLOW_LOCALHOST_FOR_TESTING"};

namespace
{
// compute a default threshold for qset:
// if thresholdLevel is SIMPLE_MAJORITY there are no inner sets, only
// require majority
// (>50%). If thresholdLevel is ALL_REQUIRED, require 100%, otherwise assume
// byzantine failures (~67%)
unsigned int
computeDefaultThreshold(SCPQuorumSet const& qset,
                        ValidationThresholdLevels thresholdLevel)
{
    unsigned int res = 0;
    unsigned int topSize = static_cast<unsigned int>(qset.validators.size() +
                                                     qset.innerSets.size());

    if (topSize == 0)
    {
        // leave the quorum set empty
        return 0;
    }

    if (thresholdLevel == ValidationThresholdLevels::SIMPLE_MAJORITY &&
        qset.innerSets.empty())
    {
        // n=2f+1
        // compute res = n - f
        res = topSize - (topSize - 1) / 2;
    }
    else if (thresholdLevel == ValidationThresholdLevels::ALL_REQUIRED)
    {
        // all are required
        res = topSize;
    }
    else
    {
        // n=3f+1
        // compute res = n - f
        res = topSize - (topSize - 1) / 3;
    }
    return res;
}
}
Config::Config() : NODE_SEED(SecretKey::random())
{
    // fill in defaults

    // non configurable
    MODE_ENABLES_BUCKETLIST = true;
    MODE_STORES_HISTORY_MISC = true;
    MODE_DOES_CATCHUP = true;
    MODE_AUTO_STARTS_OVERLAY = true;
    OP_APPLY_SLEEP_TIME_DURATION_FOR_TESTING =
        std::vector<std::chrono::microseconds>();
    OP_APPLY_SLEEP_TIME_WEIGHT_FOR_TESTING = std::vector<uint32>();
    LOADGEN_OP_COUNT_FOR_TESTING = {};
    LOADGEN_OP_COUNT_DISTRIBUTION_FOR_TESTING = {};
    LOADGEN_WASM_BYTES_FOR_TESTING = {};
    LOADGEN_WASM_BYTES_DISTRIBUTION_FOR_TESTING = {};
    LOADGEN_NUM_DATA_ENTRIES_FOR_TESTING = {};
    LOADGEN_NUM_DATA_ENTRIES_DISTRIBUTION_FOR_TESTING = {};
    LOADGEN_IO_KILOBYTES_FOR_TESTING = {};
    LOADGEN_IO_KILOBYTES_DISTRIBUTION_FOR_TESTING = {};
    LOADGEN_TX_SIZE_BYTES_FOR_TESTING = {};
    LOADGEN_TX_SIZE_BYTES_DISTRIBUTION_FOR_TESTING = {};
    LOADGEN_INSTRUCTIONS_FOR_TESTING = {};
    LOADGEN_INSTRUCTIONS_DISTRIBUTION_FOR_TESTING = {};
    CATCHUP_WAIT_MERGES_TX_APPLY_FOR_TESTING = false;
    ARTIFICIALLY_SET_SURVEY_PHASE_DURATION_FOR_TESTING =
        std::chrono::minutes::zero();
    ARTIFICIALLY_SLEEP_MAIN_THREAD_FOR_TESTING =
        std::chrono::microseconds::zero();

    FORCE_SCP = false;
    LEDGER_PROTOCOL_VERSION = CURRENT_LEDGER_PROTOCOL_VERSION;
    LEDGER_PROTOCOL_MIN_VERSION_INTERNAL_ERROR_REPORT = 18;

    OVERLAY_PROTOCOL_MIN_VERSION = 35;
    OVERLAY_PROTOCOL_VERSION = 37;

    VERSION_STR = STELLAR_CORE_VERSION;

    // configurable
    RUN_STANDALONE = false;
    MANUAL_CLOSE = false;
    CATCHUP_COMPLETE = false;
    CATCHUP_RECENT = 0;
    BACKGROUND_OVERLAY_PROCESSING = true;
    EXPERIMENTAL_PARALLEL_LEDGER_APPLY = false;
    EXPERIMENTAL_BACKGROUND_TX_SIG_VERIFICATION = false;
    BUCKETLIST_DB_INDEX_PAGE_SIZE_EXPONENT = 14; // 2^14 == 16 kb
    BUCKETLIST_DB_INDEX_CUTOFF = 20;             // 20 mb
    BUCKETLIST_DB_MEMORY_FOR_CACHING = 0;
    BUCKETLIST_DB_PERSIST_INDEX = true;
    PUBLISH_TO_ARCHIVE_DELAY = std::chrono::seconds{0};
    // automatic maintenance settings:
    // short and prime with 1 hour which will cause automatic maintenance to
    // rarely conflict with any other scheduled tasks on a machine (that tend to
    // run on a fixed schedule)
    AUTOMATIC_MAINTENANCE_PERIOD = std::chrono::seconds{359};
    // count picked as to catchup with 1 month worth of ledgers
    // in about 1 week.
    // (30*24*3600/5) / (400 - 359/5 ) // number of periods needed to catchup
    //   * (359) / (24*3600) = 6.56 days
    AUTOMATIC_MAINTENANCE_COUNT = 400;
    // automatic self-check happens once every 3 hours
    AUTOMATIC_SELF_CHECK_PERIOD = std::chrono::seconds{3 * 60 * 60};
    ARTIFICIALLY_GENERATE_LOAD_FOR_TESTING = false;
    LOADGEN_PREGENERATED_TRANSACTIONS_FILE = "stellar-load-transactions.xdr";
    UPDATE_SOROBAN_COSTS_DURING_PROTOCOL_UPGRADE_FOR_TESTING = false;
    ARTIFICIALLY_ACCELERATE_TIME_FOR_TESTING = false;
    ARTIFICIALLY_SET_CLOSE_TIME_FOR_TESTING = 0;
    ARTIFICIALLY_PESSIMIZE_MERGES_FOR_TESTING = false;
    ARTIFICIALLY_REDUCE_MERGE_COUNTS_FOR_TESTING = false;
    ARTIFICIALLY_SKIP_CONNECTION_ADJUSTMENT_FOR_TESTING = false;
    ARTIFICIALLY_REPLAY_WITH_NEWEST_BUCKET_LOGIC_FOR_TESTING = false;
    ARTIFICIALLY_DELAY_BUCKET_APPLICATION_FOR_TESTING =
        std::chrono::seconds::zero();
    ARTIFICIALLY_DELAY_LEDGER_CLOSE_FOR_TESTING = std::chrono::milliseconds(0);
    ALLOW_LOCALHOST_FOR_TESTING = false;
    USE_CONFIG_FOR_GENESIS = false;
    GENESIS_TEST_ACCOUNT_COUNT = 0;
    FAILURE_SAFETY = -1;
    UNSAFE_QUORUM = false;
    DISABLE_BUCKET_GC = false;
    DISABLE_XDR_FSYNC = false;
    MAX_SLOTS_TO_REMEMBER = 12;
    // Configure MAXIMUM_LEDGER_CLOSETIME_DRIFT based on MAX_SLOTS_TO_REMEMBER
    // (plus a small buffer) to make sure we don't reject SCP state sent to us
    // by default. Limit allowed drift to 90 seconds as to not overwhelm the
    // node too much.
    uint32_t CLOSETIME_DRIFT_LIMIT = 90;
    MAXIMUM_LEDGER_CLOSETIME_DRIFT =
        std::min<uint32_t>((MAX_SLOTS_TO_REMEMBER + 2) *
                               Herder::EXP_LEDGER_TIMESPAN_SECONDS.count(),
                           CLOSETIME_DRIFT_LIMIT);
    METADATA_OUTPUT_STREAM = "";

    // Store at least 1 checkpoint plus a buffer worth of debug meta
    METADATA_DEBUG_LEDGERS = 100;

    LOG_FILE_PATH = "stellar-core-{datetime:%Y-%m-%d_%H-%M-%S}.log";
    BUCKET_DIR_PATH = "buckets";

    LOG_COLOR = false;

    TESTING_UPGRADE_LEDGER_PROTOCOL_VERSION = LEDGER_PROTOCOL_VERSION;
    TESTING_UPGRADE_DESIRED_FEE = LedgerManager::GENESIS_LEDGER_BASE_FEE;
    TESTING_UPGRADE_RESERVE = LedgerManager::GENESIS_LEDGER_BASE_RESERVE;
    TESTING_UPGRADE_MAX_TX_SET_SIZE = 50;
    TESTING_UPGRADE_FLAGS = 0;

    HTTP_PORT = DEFAULT_PEER_PORT + 1;

    QUERY_THREAD_POOL_SIZE = 4;
    QUERY_SNAPSHOT_LEDGERS = 5;
    HTTP_QUERY_PORT = 0;
    PUBLIC_HTTP_PORT = false;
    HTTP_MAX_CLIENT = 128;
    PEER_PORT = DEFAULT_PEER_PORT;
    TARGET_PEER_CONNECTIONS = 8;
    MAX_PENDING_CONNECTIONS = 500;
    MAX_ADDITIONAL_PEER_CONNECTIONS = -1;
    MAX_OUTBOUND_PENDING_CONNECTIONS = 0;
    MAX_INBOUND_PENDING_CONNECTIONS = 0;
    PEER_AUTHENTICATION_TIMEOUT = 2;
    PEER_TIMEOUT = 30;
    PEER_STRAGGLER_TIMEOUT = 120;

    FLOOD_OP_RATE_PER_LEDGER = 1.0;
    FLOOD_TX_PERIOD_MS = 200;

    FLOOD_SOROBAN_RATE_PER_LEDGER = 1.0;
    FLOOD_SOROBAN_TX_PERIOD_MS = 200;

    FLOOD_ARB_TX_BASE_ALLOWANCE = 5;
    FLOOD_ARB_TX_DAMPING_FACTOR = 0.8;

    FLOOD_DEMAND_PERIOD_MS = std::chrono::milliseconds(200);
    FLOOD_ADVERT_PERIOD_MS = std::chrono::milliseconds(100);
    FLOOD_DEMAND_BACKOFF_DELAY_MS = std::chrono::milliseconds(500);
    EXPERIMENTAL_TX_BATCH_MAX_SIZE = 0;

    MAX_BATCH_WRITE_COUNT = 1024;
    MAX_BATCH_WRITE_BYTES = 1 * 1024 * 1024;
    PREFERRED_PEERS_ONLY = false;

    PEER_READING_CAPACITY = 201;
    PEER_FLOOD_READING_CAPACITY = 200;
    FLOW_CONTROL_SEND_MORE_BATCH_SIZE = 40;

    // If set to 0, calculate automatically (this will be done after application
    // startup as we need to load soroban configs)
    PEER_FLOOD_READING_CAPACITY_BYTES = 0;
    FLOW_CONTROL_SEND_MORE_BATCH_SIZE_BYTES = 0;
    OUTBOUND_TX_QUEUE_BYTE_LIMIT = 1024 * 1024 * 3;

    // WORKER_THREADS: setting this too low risks a form of priority inversion
    // where a long-running background task occupies all worker threads and
    // we're not able to do short high-priority background tasks like merging
    // small buckets to be ready for the next ledger close. To attempt to
    // mitigate this, we make sure we have as many worker threads as the worst
    // case long-running parallelism we're going to encounter, and let the OS
    // deal with time-slicing between the threads if there aren't enough cores
    // for it.
    //
    // Worst case = 10 concurrent merges + 1 quorum intersection calculation.
    WORKER_THREADS = 11;

    // Compilation is a short process that runs at startup and is CPU limited.
    // Empirically it tends to peak and start getting slower around 6 threads
    // due to coordination overhead between the producer and consumer threads.
    // This could probably be improved with some work but it's ok for now.
    COMPILATION_THREADS = 6;

    MAX_CONCURRENT_SUBPROCESSES = 16;
    NODE_IS_VALIDATOR = false;
    QUORUM_INTERSECTION_CHECKER = true;
    DATABASE = SecretValue{"sqlite3://:memory:"};

    ENTRY_CACHE_SIZE = 100000;
    PREFETCH_BATCH_SIZE = 1000;

    HISTOGRAM_WINDOW_SIZE = std::chrono::seconds(30);

    HALT_ON_INTERNAL_TRANSACTION_ERROR = false;

    MAX_DEX_TX_OPERATIONS_IN_TX_SET = std::nullopt;

    ENABLE_SOROBAN_DIAGNOSTIC_EVENTS = false;
    ENABLE_DIAGNOSTICS_FOR_TX_SUBMISSION = false;
    TESTING_MINIMUM_PERSISTENT_ENTRY_LIFETIME = 0;
    TESTING_SOROBAN_HIGH_LIMIT_OVERRIDE = false;
    OVERRIDE_EVICTION_PARAMS_FOR_TESTING = false;
    TESTING_EVICTION_SCAN_SIZE =
        InitialSorobanNetworkConfig::EVICTION_SCAN_SIZE;
    TESTING_MAX_ENTRIES_TO_ARCHIVE =
        InitialSorobanNetworkConfig::MAX_ENTRIES_TO_ARCHIVE;
    TESTING_STARTING_EVICTION_SCAN_LEVEL =
        InitialSorobanNetworkConfig::STARTING_EVICTION_SCAN_LEVEL;

    EMIT_SOROBAN_TRANSACTION_META_EXT_V1 = false;
    EMIT_LEDGER_CLOSE_META_EXT_V1 = false;

    FORCE_OLD_STYLE_LEADER_ELECTION = false;
    // This is not configurable for now. It doesn't need to be a network-wide
    // setting, but on the other hand there aren't many good values for it and
    // it's not clear what the right way to configure it would be, if at all.
    SOROBAN_PHASE_STAGE_COUNT = 1;

    EMIT_CLASSIC_EVENTS = false;
    BACKFILL_STELLAR_ASSET_EVENTS = false;
    BACKFILL_RESTORE_META = false;

#ifdef BUILD_TESTS
    TEST_CASES_ENABLED = false;
    CATCHUP_SKIP_KNOWN_RESULTS_FOR_TESTING = false;
    MODE_USES_IN_MEMORY_LEDGER = false;
    SKIP_HIGH_CRITICAL_VALIDATOR_CHECKS_FOR_TESTING = false;
#endif

#ifdef BEST_OFFER_DEBUGGING
    BEST_OFFER_DEBUGGING_ENABLED = false;
#endif
}

namespace
{

using ConfigItem = std::pair<std::string, std::shared_ptr<cpptoml::base>>;

bool
readBool(ConfigItem const& item)
{
    if (!item.second->as<bool>())
    {
        throw std::invalid_argument(
            fmt::format(FMT_STRING("invalid '{}'"), item.first));
    }
    return item.second->as<bool>()->get();
}

double
readDouble(ConfigItem const& item)
{
    if (!item.second->as<double>())
    {
        throw std::invalid_argument(
            fmt::format(FMT_STRING("invalid '{}'"), item.first));
    }
    return item.second->as<double>()->get();
}

std::string
readString(ConfigItem const& item)
{
    if (!item.second->as<std::string>())
    {
        throw std::invalid_argument(
            fmt::format(FMT_STRING("invalid '{}'"), item.first));
    }
    return item.second->as<std::string>()->get();
}

template <typename T>
std::vector<T>
readArray(ConfigItem const& item)
{
    auto result = std::vector<T>{};
    if (!item.second->is_array())
    {
        throw std::invalid_argument(
            fmt::format(FMT_STRING("'{}' must be an array"), item.first));
    }
    for (auto v : item.second->as_array()->get())
    {
        if (!v->as<T>())
        {
            throw std::invalid_argument(
                fmt::format(FMT_STRING("invalid element of '{}'"), item.first));
        }
        result.push_back(v->as<T>()->get());
    }
    return result;
}

template <typename T>
std::enable_if_t<std::is_signed_v<T>, T>
castInt(int64_t v, std::string const& name, T min, T max)
{
    if (v < min || v > max)
    {
        throw std::invalid_argument(fmt::format(FMT_STRING("bad '{}'"), name));
    }
    return static_cast<T>(v);
}

template <typename T>
std::enable_if_t<std::is_unsigned_v<T>, T>
castInt(int64_t v, std::string const& name, T min, T max)
{
    if (v < 0)
    {
        throw std::invalid_argument(fmt::format(FMT_STRING("bad '{}'"), name));
    }
    else
    {
        if (static_cast<T>(v) < min || static_cast<T>(v) > max)
        {
            throw std::invalid_argument(
                fmt::format(FMT_STRING("bad '{}'"), name));
        }
    }
    return static_cast<T>(v);
}

template <typename T>
T
readInt(ConfigItem const& item, T min = std::numeric_limits<T>::min(),
        T max = std::numeric_limits<T>::max())
{
    if (!item.second->as<int64_t>())
    {
        throw std::invalid_argument(
            fmt::format(FMT_STRING("invalid '{}'"), item.first));
    }
    return castInt<T>(item.second->as<int64_t>()->get(), item.first, min, max);
}

template <typename T>
std::vector<T>
readIntArray(ConfigItem const& item, T min = std::numeric_limits<T>::min(),
             T max = std::numeric_limits<T>::max())
{
    auto resultInt64 = readArray<int64_t>(item);
    auto result = std::vector<T>{};
    result.reserve(resultInt64.size());
    std::transform(
        resultInt64.begin(), resultInt64.end(), std::back_inserter(result),
        [&](int64_t v) { return castInt<T>(v, item.first, min, max); });
    return result;
}

template <typename T>
std::vector<T>
readXdrEnumArray(ConfigItem const& item)
{
    UnorderedMap<std::string, T> enumNames;
    for (auto enumVal : xdr::xdr_traits<T>::enum_values())
    {
        auto enumNameCharPtr =
            xdr::xdr_traits<T>::enum_name(static_cast<T>(enumVal));
        releaseAssert(enumNameCharPtr);
        enumNames.emplace(enumNameCharPtr, static_cast<T>(enumVal));
    }

    std::vector<T> result;
    if (!item.second->is_array())
    {
        throw std::invalid_argument(
            fmt::format(FMT_STRING("'{}' must be an array"), item.first));
    }
    for (auto v : item.second->as_array()->get())
    {
        if (!v->as<std::string>())
        {
            throw std::invalid_argument(
                fmt::format(FMT_STRING("invalid element of '{}'"), item.first));
        }

        auto name = v->as<std::string>()->get();
        if (enumNames.find(name) == enumNames.end())
        {
            throw std::invalid_argument(
                fmt::format(FMT_STRING("invalid element of '{}'"), item.first));
        }
        result.push_back(enumNames[name]);
    }
    return result;
}
}

void
Config::loadQset(std::shared_ptr<cpptoml::table> group, SCPQuorumSet& qset,
                 uint32 level)
{
    if (!group)
    {
        throw std::invalid_argument("invalid entry in quorum set definition");
    }

    if (level > MAXIMUM_QUORUM_NESTING_LEVEL)
    {
        throw std::invalid_argument("too many levels in quorum set");
    }

    int thresholdPercent = 67;
    qset.threshold = 0;

    for (auto& item : *group)
    {
        if (item.first == "THRESHOLD_PERCENT")
        {
            if (!item.second->as<int64_t>())
            {
                throw std::invalid_argument("invalid THRESHOLD_PERCENT");
            }
            int64_t f = item.second->as<int64_t>()->get();
            if (f <= 0 || f > 100)
            {
                throw std::invalid_argument("invalid THRESHOLD_PERCENT");
            }
            thresholdPercent = (uint32_t)f;
        }
        else if (item.first == "VALIDATORS")
        {
            auto values = readArray<std::string>(item);
            for (auto v : values)
            {
                PublicKey nodeID;
                parseNodeID(v, nodeID);
                qset.validators.emplace_back(nodeID);
            }
        }
        else
        { // must be a subset
            try
            {
                if (!item.second->is_table())
                {
                    throw std::invalid_argument(
                        "invalid quorum set, should be a group");
                }
                qset.innerSets.resize((uint32_t)qset.innerSets.size() + 1);
                loadQset(item.second->as_table(),
                         qset.innerSets[qset.innerSets.size() - 1], level + 1);
            }
            catch (std::exception& e)
            {
                std::string s;
                s = e.what();
                s += " while parsing '" + item.first + "'";
                throw std::invalid_argument(s);
            }
        }
    }

    // round up: n*percent/100
    qset.threshold = uint32(
        1 +
        (((qset.validators.size() + qset.innerSets.size()) * thresholdPercent -
          1) /
         100));

    if (qset.threshold == 0 ||
        (qset.validators.empty() && qset.innerSets.empty()))
    {
        throw std::invalid_argument("invalid quorum set definition");
    }
}

void
Config::addHistoryArchive(std::string const& name, std::string const& get,
                          std::string const& put, std::string const& mkdir)
{
    auto r = HISTORY.insert(std::make_pair(
        name, HistoryArchiveConfiguration{name, get, put, mkdir}));
    if (!r.second)
    {
        throw std::invalid_argument(
            fmt::format(FMT_STRING("Conflicting archive name '{}'"), name));
    }
}

static std::array<std::string, 4> const kQualities = {"LOW", "MEDIUM", "HIGH",
                                                      "CRITICAL"};

std::string
Config::toString(ValidatorQuality q) const
{
    return kQualities[static_cast<int>(q)];
}

ValidatorQuality
Config::parseQuality(std::string const& q) const
{
    auto it = std::find(kQualities.begin(), kQualities.end(), q);

    ValidatorQuality res;

    if (it != kQualities.end())
    {
        res = static_cast<ValidatorQuality>(
            std::distance(kQualities.begin(), it));
    }
    else
    {
        throw std::invalid_argument(
            fmt::format(FMT_STRING("Unknown QUALITY '{}'"), q));
    }
    return res;
}

std::vector<ValidatorEntry>
Config::parseValidators(
    std::shared_ptr<cpptoml::base> validators,
    UnorderedMap<std::string, ValidatorQuality> const& domainQualityMap)
{
    std::vector<ValidatorEntry> res;

    auto tarr = validators->as_table_array();
    if (!tarr)
    {
        throw std::invalid_argument("malformed VALIDATORS");
    }
    for (auto const& valRaw : *tarr)
    {
        auto validator = valRaw->as_table();
        if (!validator)
        {
            throw std::invalid_argument("malformed VALIDATORS");
        }
        ValidatorEntry ve;
        std::string pubKey, hist;
        bool qualitySet = false;
        std::string address;
        for (auto const& f : *validator)
        {
            if (f.first == "NAME")
            {
                ve.mName = readString(f);
            }
            else if (f.first == "HOME_DOMAIN")
            {
                ve.mHomeDomain = readString(f);
            }
            else if (f.first == "QUALITY")
            {
                auto q = readString(f);
                ve.mQuality = parseQuality(q);
                qualitySet = true;
            }
            else if (f.first == "PUBLIC_KEY")
            {
                pubKey = readString(f);
            }
            else if (f.first == "ADDRESS")
            {
                address = readString(f);
            }
            else if (f.first == "HISTORY")
            {
                hist = readString(f);
            }
            else
            {
                throw std::invalid_argument(fmt::format(
                    FMT_STRING(
                        "malformed VALIDATORS entry, unknown element '{}'"),
                    f.first));
            }
        }
        if (ve.mName.empty())
        {
            throw std::invalid_argument(
                "malformed VALIDATORS entry: missing 'NAME'");
        }
        if (pubKey.empty() || ve.mHomeDomain.empty())
        {
            throw std::invalid_argument(fmt::format(
                FMT_STRING("malformed VALIDATORS entry '{}'"), ve.mName));
        }
        auto globQualityIt = domainQualityMap.find(ve.mHomeDomain);
        if (globQualityIt != domainQualityMap.end())
        {
            if (qualitySet)
            {
                throw std::invalid_argument(fmt::format(
                    FMT_STRING("malformed VALIDATORS entry '{}': quality "
                               "already defined in home domain '{}'"),
                    ve.mName, ve.mHomeDomain));
            }
            else
            {
                ve.mQuality = globQualityIt->second;
                qualitySet = true;
            }
        }
        if (!qualitySet)
        {
            throw std::invalid_argument(fmt::format(
                FMT_STRING("malformed VALIDATORS entry '{}' (missing quality)"),
                ve.mName));
        }
        addValidatorName(pubKey, ve.mName);
        ve.mKey = KeyUtils::fromStrKey<PublicKey>(pubKey);
        ve.mHasHistory = !hist.empty();
        if (ve.mHasHistory)
        {
            addHistoryArchive(ve.mName, hist, "", "");
        }
        if (!skipHighCriticalValidatorChecks() &&
            (ve.mQuality == ValidatorQuality::VALIDATOR_HIGH_QUALITY ||
             ve.mQuality == ValidatorQuality::VALIDATOR_CRITICAL_QUALITY) &&
            hist.empty())
        {
            throw std::invalid_argument(fmt::format(
                FMT_STRING("malformed VALIDATORS entry '{}' (critical and "
                           "high quality must have an archive)"),
                ve.mName));
        }
        if (!address.empty())
        {
            if (NODE_HOME_DOMAIN == ve.mHomeDomain)
            {
                PREFERRED_PEERS.emplace_back(address);
            }
            else
            {
                KNOWN_PEERS.emplace_back(address);
            }
        }
        res.emplace_back(ve);
    }
    return res;
}

UnorderedMap<std::string, ValidatorQuality>
Config::parseDomainsQuality(std::shared_ptr<cpptoml::base> domainsQuality)
{
    UnorderedMap<std::string, ValidatorQuality> res;
    auto tarr = domainsQuality->as_table_array();
    if (!tarr)
    {
        throw std::invalid_argument("malformed HOME_DOMAINS");
    }
    for (auto const& valRaw : *tarr)
    {
        auto home_domain = valRaw->as_table();
        if (!home_domain)
        {
            throw std::invalid_argument("malformed HOME_DOMAINS");
        }
        std::string domain;
        ValidatorQuality quality;
        bool qualitySet = false;
        for (auto const& f : *home_domain)
        {
            if (f.first == "QUALITY")
            {
                auto q = readString(f);
                quality = parseQuality(q);
                qualitySet = true;
            }
            else if (f.first == "HOME_DOMAIN")
            {
                domain = readString(f);
            }
            else
            {
                throw std::invalid_argument(fmt::format(
                    FMT_STRING("Unknown field '{}' in HOME_DOMAINS"), f.first));
            }
        }
        if (!qualitySet || domain.empty())
        {
            throw std::invalid_argument(
                fmt::format(FMT_STRING("Malformed HOME_DOMAINS '{}'"), domain));
        }
        auto p = res.emplace(std::make_pair(domain, quality));
        if (!p.second)
        {
            throw std::invalid_argument(fmt::format(
                FMT_STRING("Malformed HOME_DOMAINS: duplicate '{}'"), domain));
        }
    }
    return res;
}

void
Config::load(std::string const& filename)
{
    if (filename != Config::STDIN_SPECIAL_NAME && !fs::exists(filename))
    {
        std::string s;
        s = "No config file ";
        s += filename + " found";
        throw std::invalid_argument(s);
    }

    LOG_DEBUG(DEFAULT_LOG, "Loading config from: {}", filename);
    try
    {
        if (filename == Config::STDIN_SPECIAL_NAME)
        {
            load(std::cin);
        }
        else
        {
            std::ifstream ifs(filename);
            if (!ifs)
            {
                throw std::runtime_error(fmt::format(
                    FMT_STRING("Error opening file '{}'"), filename));
            }
            ifs.exceptions(std::ios::badbit);
            load(ifs);
        }
    }
    catch (std::exception const& ex)
    {
        std::string err("Failed to parse '");
        err += filename;
        err += "' :";
        err += ex.what();
        throw std::invalid_argument(err);
    }
}

void
Config::load(std::istream& in)
{
    std::shared_ptr<cpptoml::table> t;
    cpptoml::parser p(in);
    t = p.parse();
    processConfig(t);
}

void
Config::addSelfToValidators(
    std::vector<ValidatorEntry>& validators,
    UnorderedMap<std::string, ValidatorQuality> const& domainQualityMap)
{
    if (NODE_HOME_DOMAIN.empty())
    {
        throw std::invalid_argument("NODE_HOME_DOMAIN must be set");
    }

    ValidatorEntry self;
    self.mKey = NODE_SEED.getPublicKey();
    self.mHomeDomain = NODE_HOME_DOMAIN;
    self.mName = "self";
    self.mHasHistory = false;

    auto it = domainQualityMap.find(NODE_HOME_DOMAIN);
    if (it != domainQualityMap.end())
    {
        self.mQuality = it->second;
    }
    else
    {
        throw std::invalid_argument(fmt::format(
            FMT_STRING("Validator configured with NODE_HOME_DOMAIN='{}' "
                       "but there is no matching HOME_DOMAINS"),
            NODE_HOME_DOMAIN));
    }
    validators.emplace_back(self);
}

void
Config::verifyHistoryValidatorsBlocking(
    std::vector<ValidatorEntry> const& validators)
{
    std::vector<NodeID> archives;
    for (auto const& v : validators)
    {
        if (v.mHasHistory)
        {
            archives.emplace_back(v.mKey);
        }
    }
    if (!LocalNode::isVBlocking(QUORUM_SET, archives))
    {
        LOG_WARNING(DEFAULT_LOG,
                    "Quorum can be reached without validators with "
                    "an archive");
        if (!UNSAFE_QUORUM)
        {
            LOG_ERROR(DEFAULT_LOG, "Potentially unsafe configuration: "
                                   "validators with known archives should be "
                                   "included in all quorums. If this is really "
                                   "what you want, set UNSAFE_QUORUM=true. Be "
                                   "sure you know what you are doing!");
            throw std::invalid_argument("SCP unsafe");
        }
    }
}

template <typename T>
void
Config::verifyLoadGenDistribution(std::vector<T> const& values,
                                  std::vector<uint32_t> const& distribution,
                                  std::string const& valuesName,
                                  std::string const& distributionName)
{
    if (values.size() != distribution.size())
    {
        throw std::invalid_argument(
            fmt::format(FMT_STRING("{} and {} must be defined together and "
                                   "must have the exact same size."),
                        valuesName, distributionName));
    }

    if (values.empty())
    {
        return;
    }

    if (!ARTIFICIALLY_GENERATE_LOAD_FOR_TESTING)
    {
        throw std::invalid_argument(fmt::format(
            FMT_STRING(
                "When {} and {} are defined "
                "ARTIFICIALLY_GENERATE_LOAD_FOR_TESTING must be set true"),
            valuesName, distributionName));
    }

    if (std::any_of(distribution.begin(), distribution.end(),
                    [](uint32_t i) { return i == 0; }))
    {
        throw std::invalid_argument(fmt::format(
            FMT_STRING("All elements in {} must be positive integers"),
            distributionName));
    }
}

void
Config::verifyLoadGenOpCountForTestingConfigs()
{
    verifyLoadGenDistribution(LOADGEN_OP_COUNT_FOR_TESTING,
                              LOADGEN_OP_COUNT_DISTRIBUTION_FOR_TESTING,
                              "LOADGEN_OP_COUNT_FOR_TESTING",
                              "LOADGEN_OP_COUNT_DISTRIBUTION_FOR_TESTING");

    if (!std::all_of(LOADGEN_OP_COUNT_FOR_TESTING.begin(),
                     LOADGEN_OP_COUNT_FOR_TESTING.end(),
                     [](unsigned short i) { return 1 <= i && i <= 100; }))
    {
        throw std::invalid_argument(
            "All elements in LOADGEN_OP_COUNT_FOR_TESTING must be "
            "integers in [1, 100]");
    }
}

void
Config::processOpApplySleepTimeForTestingConfigs()
{
    if (OP_APPLY_SLEEP_TIME_WEIGHT_FOR_TESTING.size() !=
        OP_APPLY_SLEEP_TIME_DURATION_FOR_TESTING.size())
    {
        throw std::invalid_argument(
            "OP_APPLY_SLEEP_TIME_DURATION_FOR_TESTING and "
            "OP_APPLY_SLEEP_TIME_WEIGHT_FOR_TESTING must be defined together "
            "and have the same size");
    }

    if (OP_APPLY_SLEEP_TIME_WEIGHT_FOR_TESTING.empty())
    {
        return;
    }

    if (std::any_of(OP_APPLY_SLEEP_TIME_WEIGHT_FOR_TESTING.begin(),
                    OP_APPLY_SLEEP_TIME_WEIGHT_FOR_TESTING.end(),
                    [](uint32 i) { return i == 0; }))
    {
        throw std::invalid_argument(
            "All elements in OP_APPLY_SLEEP_TIME_WEIGHT_FOR_TESTING must be "
            "positive integers");
    }

    auto sum = std::accumulate(OP_APPLY_SLEEP_TIME_WEIGHT_FOR_TESTING.begin(),
                               OP_APPLY_SLEEP_TIME_WEIGHT_FOR_TESTING.end(), 0);

    for (size_t i = 0; i < OP_APPLY_SLEEP_TIME_WEIGHT_FOR_TESTING.size(); i++)
    {
        LOG_INFO(DEFAULT_LOG, "Sleeps for {} roughly {}% of the time",
                 OP_APPLY_SLEEP_TIME_DURATION_FOR_TESTING[i],
                 100 * OP_APPLY_SLEEP_TIME_WEIGHT_FOR_TESTING[i] / sum);
    }
}

void
Config::processConfig(std::shared_ptr<cpptoml::table> t)
{
    auto logIfSet = [](auto& item, auto const& message) {
        if (item.second->template as<bool>())
        {
            if (item.second->template as<bool>()->get())
            {
                LOG_INFO(DEFAULT_LOG, "'{}' enabled in configuration file - {}",
                         item.first, message);
            }
        }
        else
        {
            LOG_INFO(DEFAULT_LOG, "'{}' set in configuration file - {}",
                     item.first, message);
        }
    };

    try
    {
        if (!t)
        {
            throw std::runtime_error("Could not parse toml");
        }
        std::vector<ValidatorEntry> validators;
        UnorderedMap<std::string, ValidatorQuality> domainQualityMap;

        // cpptoml returns the items in non-deterministic order
        // so we need to process items that are potential dependencies first
        for (auto& item : *t)
        {
            LOG_DEBUG(DEFAULT_LOG, "Config item: {}", item.first);
            if (TESTING_ONLY_OPTIONS.count(item.first) > 0)
            {
                logIfSet(item,
                         "node will not function properly with most networks");
            }
            else if (TESTING_SUGGESTED_OPTIONS.count(item.first) > 0)
            {
                logIfSet(item,
                         "node may not function properly with most networks");
            }

            std::map<std::string, std::function<void()>> confProcessor = {
                {"PEER_READING_CAPACITY",
                 [&]() { PEER_READING_CAPACITY = readInt<uint32_t>(item, 1); }},
                {"PEER_FLOOD_READING_CAPACITY",
                 [&]() {
                     PEER_FLOOD_READING_CAPACITY = readInt<uint32_t>(item, 1);
                 }},
                {"FLOW_CONTROL_SEND_MORE_BATCH_SIZE",
                 [&]() {
                     FLOW_CONTROL_SEND_MORE_BATCH_SIZE =
                         readInt<uint32_t>(item, 1);
                 }},
                {"PEER_FLOOD_READING_CAPACITY_BYTES",
                 [&]() {
                     PEER_FLOOD_READING_CAPACITY_BYTES =
                         readInt<uint32_t>(item, 0);
                 }},
                {"FLOW_CONTROL_SEND_MORE_BATCH_SIZE_BYTES",
                 [&]() {
                     FLOW_CONTROL_SEND_MORE_BATCH_SIZE_BYTES =
                         readInt<uint32_t>(item, 0);
                 }},
                {"OUTBOUND_TX_QUEUE_BYTE_LIMIT",
                 [&]() {
                     OUTBOUND_TX_QUEUE_BYTE_LIMIT = readInt<uint32_t>(item, 1);
                 }},
                {"PEER_PORT",
                 [&]() { PEER_PORT = readInt<unsigned short>(item, 1); }},
                {"HTTP_PORT",
                 [&]() { HTTP_PORT = readInt<unsigned short>(item); }},
                {"HTTP_QUERY_PORT",
                 [&]() { HTTP_QUERY_PORT = readInt<unsigned short>(item); }},
                {"HTTP_MAX_CLIENT",
                 [&]() { HTTP_MAX_CLIENT = readInt<unsigned short>(item, 0); }},
                {"PUBLIC_HTTP_PORT",
                 [&]() { PUBLIC_HTTP_PORT = readBool(item); }},
                {"FAILURE_SAFETY",
                 [&]() {
                     FAILURE_SAFETY = readInt<int32_t>(item, -1, INT32_MAX - 1);
                 }},
                {"UNSAFE_QUORUM", [&]() { UNSAFE_QUORUM = readBool(item); }},
                {"DISABLE_XDR_FSYNC",
                 [&]() { DISABLE_XDR_FSYNC = readBool(item); }},
                {"METADATA_OUTPUT_STREAM",
                 [&]() { METADATA_OUTPUT_STREAM = readString(item); }},
                {"BACKGROUND_OVERLAY_PROCESSING",
                 [&]() { BACKGROUND_OVERLAY_PROCESSING = readBool(item); }},
                {"EXPERIMENTAL_PARALLEL_LEDGER_APPLY",
                 [&]() {
                     EXPERIMENTAL_PARALLEL_LEDGER_APPLY = readBool(item);
                 }},
                {"EXPERIMENTAL_BACKGROUND_TX_SIG_VERIFICATION",
                 [&]() {
                     EXPERIMENTAL_BACKGROUND_TX_SIG_VERIFICATION =
                         readBool(item);
                 }},
                {"ARTIFICIALLY_DELAY_LEDGER_CLOSE_FOR_TESTING",
                 [&]() {
                     ARTIFICIALLY_DELAY_LEDGER_CLOSE_FOR_TESTING =
                         std::chrono::milliseconds(readInt<uint32_t>(item));
                 }},
                // https://github.com/stellar/stellar-core/issues/4581
                {"BACKGROUND_EVICTION_SCAN",
                 [&]() {
                     CLOG_WARNING(
                         Bucket,
                         "BACKGROUND_EVICTION_SCAN is deprecated and ignored. "
                         "Please remove this from config");
                 }},
                {"BUCKETLIST_DB_INDEX_PAGE_SIZE_EXPONENT",
                 [&]() {
                     BUCKETLIST_DB_INDEX_PAGE_SIZE_EXPONENT =
                         readInt<size_t>(item);
                 }},
                {"BUCKETLIST_DB_MEMORY_FOR_CACHING",
                 [&]() {
                     BUCKETLIST_DB_MEMORY_FOR_CACHING = readInt<size_t>(item);
                 }},
                {"BUCKETLIST_DB_INDEX_CUTOFF",
                 [&]() { BUCKETLIST_DB_INDEX_CUTOFF = readInt<size_t>(item); }},
                {"BUCKETLIST_DB_PERSIST_INDEX",
                 [&]() { BUCKETLIST_DB_PERSIST_INDEX = readBool(item); }},
                {"METADATA_DEBUG_LEDGERS",
                 [&]() { METADATA_DEBUG_LEDGERS = readInt<uint32_t>(item); }},
                {"RUN_STANDALONE", [&]() { RUN_STANDALONE = readBool(item); }},
                {"CATCHUP_COMPLETE",
                 [&]() { CATCHUP_COMPLETE = readBool(item); }},
                {"CATCHUP_RECENT",
                 [&]() {
                     CATCHUP_RECENT =
                         readInt<uint32_t>(item, 0, UINT32_MAX - 1);
                 }},
#ifdef BUILD_TESTS
                {"CATCHUP_SKIP_KNOWN_RESULTS_FOR_TESTING",
                 [&]() {
                     CATCHUP_SKIP_KNOWN_RESULTS_FOR_TESTING = readBool(item);
                 }},
                {"SKIP_HIGH_CRITICAL_VALIDATOR_CHECKS_FOR_TESTING",
                 [&]() {
                     SKIP_HIGH_CRITICAL_VALIDATOR_CHECKS_FOR_TESTING =
                         readBool(item);
                 }},
#endif // BUILD_TESTS
                {"ARTIFICIALLY_GENERATE_LOAD_FOR_TESTING",
                 [&]() {
                     ARTIFICIALLY_GENERATE_LOAD_FOR_TESTING = readBool(item);
                 }},
                {"LOADGEN_PREGENERATED_TRANSACTIONS_FILE",
                 [&]() {
                     LOADGEN_PREGENERATED_TRANSACTIONS_FILE = readString(item);
                 }},
                {"UPDATE_SOROBAN_COSTS_DURING_PROTOCOL_UPGRADE_FOR_TESTING",
                 [&]() {
                     UPDATE_SOROBAN_COSTS_DURING_PROTOCOL_UPGRADE_FOR_TESTING =
                         readBool(item);
                 }},
                {"ARTIFICIALLY_ACCELERATE_TIME_FOR_TESTING",
                 [&]() {
                     ARTIFICIALLY_ACCELERATE_TIME_FOR_TESTING = readBool(item);
                 }},
                {"ARTIFICIALLY_SET_CLOSE_TIME_FOR_TESTING",
                 [&]() {
                     ARTIFICIALLY_SET_CLOSE_TIME_FOR_TESTING =
                         readInt<uint32_t>(item, 0, UINT32_MAX - 1);
                 }},
                {"MAX_SLOTS_TO_REMEMBER",
                 [&]() { MAX_SLOTS_TO_REMEMBER = readInt<uint32>(item); }},
                {"ARTIFICIALLY_REPLAY_WITH_NEWEST_BUCKET_LOGIC_FOR_TESTING",
                 [&]() {
                     ARTIFICIALLY_REPLAY_WITH_NEWEST_BUCKET_LOGIC_FOR_TESTING =
                         readBool(item);
                 }},
                {"ARTIFICIALLY_DELAY_BUCKET_APPLICATION_FOR_TESTING",
                 [&]() {
                     ARTIFICIALLY_DELAY_BUCKET_APPLICATION_FOR_TESTING =
                         std::chrono::seconds(readInt<uint32_t>(item));
                 }},
                {"ALLOW_LOCALHOST_FOR_TESTING",
                 [&]() { ALLOW_LOCALHOST_FOR_TESTING = readBool(item); }},
                {"PUBLISH_TO_ARCHIVE_DELAY",
                 [&]() {
                     PUBLISH_TO_ARCHIVE_DELAY =
                         std::chrono::seconds(readInt<uint32_t>(item));
                 }},
                {"AUTOMATIC_MAINTENANCE_PERIOD",
                 [&]() {
                     AUTOMATIC_MAINTENANCE_PERIOD =
                         std::chrono::seconds{readInt<uint32_t>(item)};
                 }},
                {"AUTOMATIC_MAINTENANCE_COUNT",
                 [&]() {
                     AUTOMATIC_MAINTENANCE_COUNT = readInt<uint32_t>(item);
                 }},
                {"AUTOMATIC_SELF_CHECK_PERIOD",
                 [&]() {
                     AUTOMATIC_SELF_CHECK_PERIOD =
                         std::chrono::seconds{readInt<uint32_t>(item)};
                 }},
                {"MANUAL_CLOSE", [&]() { MANUAL_CLOSE = readBool(item); }},
                {"LOG_FILE_PATH", [&]() { LOG_FILE_PATH = readString(item); }},
                {"LOG_COLOR", [&]() { LOG_COLOR = readBool(item); }},
                {"BUCKET_DIR_PATH",
                 [&]() { BUCKET_DIR_PATH = readString(item); }},
                {"NODE_NAMES",
                 [&]() {
                     auto names = readArray<std::string>(item);
                     for (auto v : names)
                     {
                         PublicKey nodeID;
                         parseNodeID(v, nodeID);
                     }
                 }},
                {"NODE_SEED",
                 [&]() {
                     PublicKey nodeID;
                     parseNodeID(readString(item), nodeID, NODE_SEED, true);
                 }},
                {"NODE_IS_VALIDATOR",
                 [&]() { NODE_IS_VALIDATOR = readBool(item); }},
                {"NODE_HOME_DOMAIN",
                 [&]() { NODE_HOME_DOMAIN = readString(item); }},
                {"TARGET_PEER_CONNECTIONS",
                 [&]() {
                     TARGET_PEER_CONNECTIONS = readInt<unsigned short>(item, 1);
                 }},
                {"MAX_ADDITIONAL_PEER_CONNECTIONS",
                 [&]() {
                     MAX_ADDITIONAL_PEER_CONNECTIONS = readInt<int>(
                         item, -1, std::numeric_limits<unsigned short>::max());
                 }},
                {"MAX_PENDING_CONNECTIONS",
                 [&]() {
                     MAX_PENDING_CONNECTIONS = readInt<unsigned short>(
                         item, 1, std::numeric_limits<unsigned short>::max());
                 }},
                {"PEER_AUTHENTICATION_TIMEOUT",
                 [&]() {
                     PEER_AUTHENTICATION_TIMEOUT = readInt<unsigned short>(
                         item, 1, std::numeric_limits<unsigned short>::max());
                 }},
                {"PEER_TIMEOUT",
                 [&]() {
                     PEER_TIMEOUT = readInt<unsigned short>(
                         item, 1, std::numeric_limits<unsigned short>::max());
                 }},
                {"PEER_STRAGGLER_TIMEOUT",
                 [&]() {
                     PEER_STRAGGLER_TIMEOUT = readInt<unsigned short>(
                         item, 1, std::numeric_limits<unsigned short>::max());
                 }},
                {"MAX_BATCH_WRITE_COUNT",
                 [&]() { MAX_BATCH_WRITE_COUNT = readInt<int>(item, 1); }},
                {"MAX_BATCH_WRITE_BYTES",
                 [&]() { MAX_BATCH_WRITE_BYTES = readInt<int>(item, 1); }},
                {"FLOOD_OP_RATE_PER_LEDGER",
                 [&]() {
                     FLOOD_OP_RATE_PER_LEDGER = readDouble(item);
                     if (FLOOD_OP_RATE_PER_LEDGER <= 0.0)
                     {
                         throw std::invalid_argument(
                             "bad value for FLOOD_OP_RATE_PER_LEDGER");
                     }
                 }},
                {"FLOOD_TX_PERIOD_MS",
                 [&]() { FLOOD_TX_PERIOD_MS = readInt<int>(item, 1); }},
                {"FLOOD_SOROBAN_RATE_PER_LEDGER",
                 [&]() {
                     FLOOD_SOROBAN_RATE_PER_LEDGER = readDouble(item);
                     if (FLOOD_SOROBAN_RATE_PER_LEDGER <= 0.0)
                     {
                         throw std::invalid_argument(
                             "bad value for FLOOD_SOROBAN_RATE_PER_LEDGER");
                     }
                 }},
                {"FLOOD_SOROBAN_TX_PERIOD_MS",
                 [&]() { FLOOD_SOROBAN_TX_PERIOD_MS = readInt<int>(item, 1); }},
                {"FLOOD_DEMAND_PERIOD_MS",
                 [&]() {
                     FLOOD_DEMAND_PERIOD_MS =
                         std::chrono::milliseconds(readInt<int>(item, 1));
                 }},
                {"FLOOD_ADVERT_PERIOD_MS",
                 [&]() {
                     FLOOD_ADVERT_PERIOD_MS =
                         std::chrono::milliseconds(readInt<int>(item, 1));
                 }},
                {"FLOOD_DEMAND_BACKOFF_DELAY_MS",
                 [&]() {
                     FLOOD_DEMAND_BACKOFF_DELAY_MS =
                         std::chrono::milliseconds(readInt<int>(item, 1));
                 }},
                {"EXPERIMENTAL_TX_BATCH_MAX_SIZE",
                 [&]() {
                     EXPERIMENTAL_TX_BATCH_MAX_SIZE = readInt<size_t>(item, 0);
                 }},
                {"FLOOD_ARB_TX_BASE_ALLOWANCE",
                 [&]() {
                     FLOOD_ARB_TX_BASE_ALLOWANCE = readInt<int32_t>(item, -1);
                 }},
                {"FLOOD_ARB_TX_DAMPING_FACTOR",
                 [&]() {
                     FLOOD_ARB_TX_DAMPING_FACTOR = readDouble(item);
                     if (FLOOD_ARB_TX_DAMPING_FACTOR <= 0.0 ||
                         FLOOD_ARB_TX_DAMPING_FACTOR > 1.0)
                     {
                         throw std::invalid_argument(
                             "bad value for FLOOD_ARB_TX_DAMPING_FACTOR");
                     }
                 }},
                {"PREFERRED_PEERS",
                 [&]() { PREFERRED_PEERS = readArray<std::string>(item); }},
                {"PREFERRED_PEER_KEYS",
                 [&]() {
                     // handled below
                 }},
                {"PREFERRED_PEERS_ONLY",
                 [&]() { PREFERRED_PEERS_ONLY = readBool(item); }},
                {"KNOWN_PEERS",
                 [&]() {
                     auto peers = readArray<std::string>(item);
                     KNOWN_PEERS.insert(KNOWN_PEERS.begin(), peers.begin(),
                                        peers.end());
                 }},
                {"QUORUM_SET",
                 [&]() {
                     // processing performed after this loop
                 }},
                {"COMMANDS",
                 [&]() { COMMANDS = readArray<std::string>(item); }},
                {"WORKER_THREADS",
                 [&]() { WORKER_THREADS = readInt<int>(item, 2, 1000); }},
                {"QUERY_THREAD_POOL_SIZE",
                 [&]() {
                     QUERY_THREAD_POOL_SIZE = readInt<int>(item, 1, 1000);
                 }},
                {"COMPILATION_THREADS",
                 [&]() { COMPILATION_THREADS = readInt<int>(item, 2, 1000); }},
                {"QUERY_SNAPSHOT_LEDGERS",
                 [&]() {
                     QUERY_SNAPSHOT_LEDGERS = readInt<uint32_t>(item, 0);
                 }},
                {"MAX_CONCURRENT_SUBPROCESSES",
                 [&]() {
                     MAX_CONCURRENT_SUBPROCESSES = readInt<size_t>(item, 1);
                 }},
                {"QUORUM_INTERSECTION_CHECKER",
                 [&]() { QUORUM_INTERSECTION_CHECKER = readBool(item); }},
                {"HISTORY",
                 [&]() {
                     auto hist = item.second->as_table();
                     if (hist)
                     {
                         for (auto const& archive : *hist)
                         {
                             LOG_DEBUG(DEFAULT_LOG, "History archive: {}",
                                       archive.first);
                             auto tab = archive.second->as_table();
                             if (!tab)
                             {
                                 throw std::invalid_argument(
                                     "malformed HISTORY config block");
                             }
                             std::string get, put, mkdir;
                             for (auto const& c : *tab)
                             {
                                 if (c.first == "get")
                                 {
                                     get = c.second->as<std::string>()->get();
                                 }
                                 else if (c.first == "put")
                                 {
                                     put = c.second->as<std::string>()->get();
                                 }
                                 else if (c.first == "mkdir")
                                 {
                                     mkdir = c.second->as<std::string>()->get();
                                 }
                                 else
                                 {
                                     std::string err(
                                         "Unknown HISTORY-table entry: '");
                                     err += c.first;
                                     err += "', within [HISTORY." +
                                            archive.first + "]";
                                     throw std::invalid_argument(err);
                                 }
                             }
                             addHistoryArchive(archive.first, get, put, mkdir);
                         }
                     }
                     else
                     {
                         throw std::invalid_argument(
                             "incomplete HISTORY block");
                     }
                 }},
                {"DATABASE",
                 [&]() { DATABASE = SecretValue{readString(item)}; }},
                {"NETWORK_PASSPHRASE",
                 [&]() { NETWORK_PASSPHRASE = readString(item); }},
                {"INVARIANT_CHECKS",
                 [&]() { INVARIANT_CHECKS = readArray<std::string>(item); }},
                {"ENTRY_CACHE_SIZE",
                 [&]() { ENTRY_CACHE_SIZE = readInt<uint32_t>(item); }},
                {"PREFETCH_BATCH_SIZE",
                 [&]() { PREFETCH_BATCH_SIZE = readInt<uint32_t>(item); }},
                {"MAXIMUM_LEDGER_CLOSETIME_DRIFT",
                 [&]() {
                     MAXIMUM_LEDGER_CLOSETIME_DRIFT = readInt<int64_t>(item, 0);
                 }},
                {"VALIDATORS",
                 [&]() {
                     // processed later (may depend on HOME_DOMAINS)
                 }},
                {"HOME_DOMAINS",
                 [&]() {
                     domainQualityMap = parseDomainsQuality(item.second);
                 }},
                {"SURVEYOR_KEYS",
                 [&]() {
                     // processed later (may depend on previously defined public
                     // keys)
                 }},
                {"EXCLUDE_TRANSACTIONS_CONTAINING_OPERATION_TYPE",
                 [&]() {
                     EXCLUDE_TRANSACTIONS_CONTAINING_OPERATION_TYPE =
                         readXdrEnumArray<OperationType>(item);
                 }},
                {"OP_APPLY_SLEEP_TIME_DURATION_FOR_TESTING",
                 [&]() {
                     // Since it doesn't make sense to sleep for a negative
                     // amount of time, we use an unsigned integer type.
                     auto input = readIntArray<uint32>(item);
                     OP_APPLY_SLEEP_TIME_DURATION_FOR_TESTING.reserve(
                         input.size());
                     // Convert uint32 to std::chrono::microseconds
                     std::transform(
                         input.begin(), input.end(),
                         std::back_inserter(
                             OP_APPLY_SLEEP_TIME_DURATION_FOR_TESTING),
                         [](uint32 x) { return std::chrono::microseconds(x); });
                 }},
                {"OP_APPLY_SLEEP_TIME_WEIGHT_FOR_TESTING",
                 [&]() {
                     OP_APPLY_SLEEP_TIME_WEIGHT_FOR_TESTING =
                         readIntArray<uint32>(item);
                 }},
                {"LOADGEN_OP_COUNT_FOR_TESTING",
                 [&]() {
                     LOADGEN_OP_COUNT_FOR_TESTING =
                         readIntArray<unsigned short>(item);
                 }},
                {"LOADGEN_OP_COUNT_DISTRIBUTION_FOR_TESTING",
                 [&]() {
                     LOADGEN_OP_COUNT_DISTRIBUTION_FOR_TESTING =
                         readIntArray<uint32_t>(item);
                 }},
                {"LOADGEN_WASM_BYTES_FOR_TESTING",
                 [&]() {
                     LOADGEN_WASM_BYTES_FOR_TESTING =
                         readIntArray<uint32_t>(item);
                 }},
                {"LOADGEN_WASM_BYTES_DISTRIBUTION_FOR_TESTING",
                 [&]() {
                     LOADGEN_WASM_BYTES_DISTRIBUTION_FOR_TESTING =
                         readIntArray<uint32_t>(item);
                 }},
                {"LOADGEN_NUM_DATA_ENTRIES_FOR_TESTING",
                 [&]() {
                     LOADGEN_NUM_DATA_ENTRIES_FOR_TESTING =
                         readIntArray<uint32_t>(item);
                 }},
                {"LOADGEN_NUM_DATA_ENTRIES_DISTRIBUTION_FOR_TESTING",
                 [&]() {
                     LOADGEN_NUM_DATA_ENTRIES_DISTRIBUTION_FOR_TESTING =
                         readIntArray<uint32_t>(item);
                 }},
                {"LOADGEN_IO_KILOBYTES_FOR_TESTING",
                 [&]() {
                     LOADGEN_IO_KILOBYTES_FOR_TESTING =
                         readIntArray<uint32_t>(item);
                 }},
                {"LOADGEN_IO_KILOBYTES_DISTRIBUTION_FOR_TESTING",
                 [&]() {
                     LOADGEN_IO_KILOBYTES_DISTRIBUTION_FOR_TESTING =
                         readIntArray<uint32_t>(item);
                 }},
                {"LOADGEN_TX_SIZE_BYTES_FOR_TESTING",
                 [&]() {
                     LOADGEN_TX_SIZE_BYTES_FOR_TESTING =
                         readIntArray<uint32_t>(item);
                 }},
                {"LOADGEN_TX_SIZE_BYTES_DISTRIBUTION_FOR_TESTING",
                 [&]() {
                     LOADGEN_TX_SIZE_BYTES_DISTRIBUTION_FOR_TESTING =
                         readIntArray<uint32_t>(item);
                 }},
                {"LOADGEN_INSTRUCTIONS_FOR_TESTING",
                 [&]() {
                     LOADGEN_INSTRUCTIONS_FOR_TESTING =
                         readIntArray<uint32_t>(item);
                 }},
                {"LOADGEN_INSTRUCTIONS_DISTRIBUTION_FOR_TESTING",
                 [&]() {
                     LOADGEN_INSTRUCTIONS_DISTRIBUTION_FOR_TESTING =
                         readIntArray<uint32_t>(item);
                 }},
                {"APPLY_LOAD_DATA_ENTRY_SIZE_FOR_TESTING",
                 [&]() {
                     APPLY_LOAD_DATA_ENTRY_SIZE_FOR_TESTING =
                         readInt<uint32_t>(item);
                 }},
                {"APPLY_LOAD_BL_SIMULATED_LEDGERS",
                 [&]() {
                     APPLY_LOAD_BL_SIMULATED_LEDGERS = readInt<uint32_t>(item);
                 }},
                {"APPLY_LOAD_BL_WRITE_FREQUENCY",
                 [&]() {
                     APPLY_LOAD_BL_WRITE_FREQUENCY = readInt<uint32_t>(item);
                 }},
                {"APPLY_LOAD_BL_BATCH_SIZE",
                 [&]() { APPLY_LOAD_BL_BATCH_SIZE = readInt<uint32_t>(item); }},
                {"APPLY_LOAD_BL_LAST_BATCH_LEDGERS",
                 [&]() {
                     APPLY_LOAD_BL_LAST_BATCH_LEDGERS = readInt<uint32_t>(item);
                 }},
                {"APPLY_LOAD_BL_LAST_BATCH_SIZE",
                 [&]() {
                     APPLY_LOAD_BL_LAST_BATCH_SIZE = readInt<uint32_t>(item);
                 }},
                {"APPLY_LOAD_NUM_RO_ENTRIES_FOR_TESTING",
                 [&]() {
                     APPLY_LOAD_NUM_RO_ENTRIES_FOR_TESTING =
                         readIntArray<uint32>(item);
                 }},
                {"APPLY_LOAD_NUM_RO_ENTRIES_DISTRIBUTION_FOR_TESTING",
                 [&]() {
                     APPLY_LOAD_NUM_RO_ENTRIES_DISTRIBUTION_FOR_TESTING =
                         readIntArray<uint32>(item);
                 }},
                {"APPLY_LOAD_NUM_RW_ENTRIES_FOR_TESTING",
                 [&]() {
                     APPLY_LOAD_NUM_RW_ENTRIES_FOR_TESTING =
                         readIntArray<uint32>(item);
                 }},
                {"APPLY_LOAD_NUM_RW_ENTRIES_DISTRIBUTION_FOR_TESTING",
                 [&]() {
                     APPLY_LOAD_NUM_RW_ENTRIES_DISTRIBUTION_FOR_TESTING =
                         readIntArray<uint32>(item);
                 }},
                {"APPLY_LOAD_EVENT_COUNT_FOR_TESTING",
                 [&]() {
                     APPLY_LOAD_EVENT_COUNT_FOR_TESTING =
                         readIntArray<uint32>(item);
                 }},
                {"APPLY_LOAD_EVENT_COUNT_DISTRIBUTION_FOR_TESTING",
                 [&]() {
                     APPLY_LOAD_EVENT_COUNT_DISTRIBUTION_FOR_TESTING =
                         readIntArray<uint32>(item);
                 }},
                {"APPLY_LOAD_LEDGER_MAX_INSTRUCTIONS",
                 [&]() {
                     APPLY_LOAD_LEDGER_MAX_INSTRUCTIONS =
                         readInt<uint32_t>(item);
                 }},
                {"APPLY_LOAD_TX_MAX_INSTRUCTIONS",
                 [&]() {
                     APPLY_LOAD_TX_MAX_INSTRUCTIONS = readInt<uint32_t>(item);
                 }},
                {"APPLY_LOAD_LEDGER_MAX_READ_LEDGER_ENTRIES",
                 [&]() {
                     APPLY_LOAD_LEDGER_MAX_READ_LEDGER_ENTRIES =
                         readInt<uint32_t>(item);
                 }},
                {"APPLY_LOAD_TX_MAX_READ_LEDGER_ENTRIES",
                 [&]() {
                     APPLY_LOAD_TX_MAX_READ_LEDGER_ENTRIES =
                         readInt<uint32_t>(item);
                 }},
                {"APPLY_LOAD_LEDGER_MAX_WRITE_LEDGER_ENTRIES",
                 [&]() {
                     APPLY_LOAD_LEDGER_MAX_WRITE_LEDGER_ENTRIES =
                         readInt<uint32_t>(item);
                 }},
                {"APPLY_LOAD_TX_MAX_WRITE_LEDGER_ENTRIES",
                 [&]() {
                     APPLY_LOAD_TX_MAX_WRITE_LEDGER_ENTRIES =
                         readInt<uint32_t>(item);
                 }},
                {"APPLY_LOAD_LEDGER_MAX_READ_BYTES",
                 [&]() {
                     APPLY_LOAD_LEDGER_MAX_READ_BYTES = readInt<uint32_t>(item);
                 }},
                {"APPLY_LOAD_TX_MAX_READ_BYTES",
                 [&]() {
                     APPLY_LOAD_TX_MAX_READ_BYTES = readInt<uint32_t>(item);
                 }},
                {"APPLY_LOAD_LEDGER_MAX_WRITE_BYTES",
                 [&]() {
                     APPLY_LOAD_LEDGER_MAX_WRITE_BYTES =
                         readInt<uint32_t>(item);
                 }},
                {"APPLY_LOAD_TX_MAX_WRITE_BYTES",
                 [&]() {
                     APPLY_LOAD_TX_MAX_WRITE_BYTES = readInt<uint32_t>(item);
                 }},
                {"APPLY_LOAD_MAX_TX_SIZE_BYTES",
                 [&]() {
                     APPLY_LOAD_MAX_TX_SIZE_BYTES = readInt<uint32_t>(item);
                 }},
                {"APPLY_LOAD_MAX_LEDGER_TX_SIZE_BYTES",
                 [&]() {
                     APPLY_LOAD_MAX_LEDGER_TX_SIZE_BYTES =
                         readInt<uint32_t>(item);
                 }},
                {"APPLY_LOAD_MAX_CONTRACT_EVENT_SIZE_BYTES",
                 [&]() {
                     APPLY_LOAD_MAX_CONTRACT_EVENT_SIZE_BYTES =
                         readInt<uint32_t>(item);
                 }},
                {"APPLY_LOAD_MAX_TX_COUNT",
                 [&]() { APPLY_LOAD_MAX_TX_COUNT = readInt<uint32_t>(item); }},
                {"GENESIS_TEST_ACCOUNT_COUNT",
                 [&]() {
                     GENESIS_TEST_ACCOUNT_COUNT = readInt<uint32_t>(item, 0);
                 }},
                {"CATCHUP_WAIT_MERGES_TX_APPLY_FOR_TESTING",
                 [&]() {
                     CATCHUP_WAIT_MERGES_TX_APPLY_FOR_TESTING = readBool(item);
                 }},
                {"ARTIFICIALLY_SET_SURVEY_PHASE_DURATION_FOR_TESTING",
                 [&]() {
                     ARTIFICIALLY_SET_SURVEY_PHASE_DURATION_FOR_TESTING =
                         std::chrono::minutes(readInt<uint32_t>(item));
                 }},
                {"HISTOGRAM_WINDOW_SIZE",
                 [&]() {
                     auto const s = readInt<uint32_t>(item);
                     // 5 minutes is hardcoded in many places in prometheus.
                     // Thus the window size should divide it evenly.
                     if (300 % s != 0)
                     {
                         throw std::invalid_argument(
                             "HISTOGRAM_WINDOW_SIZE must divide 300 evenly");
                     }
                     HISTOGRAM_WINDOW_SIZE = std::chrono::seconds(s);
                 }},
                {"HALT_ON_INTERNAL_TRANSACTION_ERROR",
                 [&]() {
                     HALT_ON_INTERNAL_TRANSACTION_ERROR = readBool(item);
                 }},
                {"ENABLE_SOROBAN_DIAGNOSTIC_EVENTS",
                 [&]() { ENABLE_SOROBAN_DIAGNOSTIC_EVENTS = readBool(item); }},
                {"ENABLE_DIAGNOSTICS_FOR_TX_SUBMISSION",
                 [&]() {
                     ENABLE_DIAGNOSTICS_FOR_TX_SUBMISSION = readBool(item);
                 }},
                {"TESTING_MINIMUM_PERSISTENT_ENTRY_LIFETIME",
                 [&]() {
                     TESTING_MINIMUM_PERSISTENT_ENTRY_LIFETIME =
                         readInt<uint32_t>(item);
                     if (TESTING_MINIMUM_PERSISTENT_ENTRY_LIFETIME == 0)
                     {
                         throw std::invalid_argument(
                             "TESTING_MINIMUM_PERSISTENT_ENTRY_LIFETIME must "
                             "be "
                             "positive");
                     }

                     if (TESTING_MINIMUM_PERSISTENT_ENTRY_LIFETIME <
                         MinimumSorobanNetworkConfig::
                             MINIMUM_PERSISTENT_ENTRY_LIFETIME)
                     {
                         throw std::invalid_argument(
                             "TESTING_MINIMUM_PERSISTENT_ENTRY_LIFETIME < "
                             "MinimumSorobanNetworkConfig::MINIMUM_PERSISTENT_"
                             "ENTRY_"
                             "LIFETIME");
                     }

                     LOG_WARNING(
                         DEFAULT_LOG,
                         "Overriding MINIMUM_PERSISTENT_ENTRY_LIFETIME to {}",
                         TESTING_MINIMUM_PERSISTENT_ENTRY_LIFETIME);
                 }},
                {"OVERRIDE_EVICTION_PARAMS_FOR_TESTING",
                 [&]() {
                     OVERRIDE_EVICTION_PARAMS_FOR_TESTING = readBool(item);
                 }},
                {"TESTING_EVICTION_SCAN_SIZE",
                 [&]() {
                     TESTING_EVICTION_SCAN_SIZE = readInt<uint32_t>(item);
                 }},
                {"TESTING_STARTING_EVICTION_SCAN_LEVEL",
                 [&]() {
                     TESTING_STARTING_EVICTION_SCAN_LEVEL = readInt<uint32_t>(
                         item, 1, LiveBucketList::kNumLevels - 1);
                 }},
                {"TESTING_MAX_ENTRIES_TO_ARCHIVE",
                 [&]() {
                     TESTING_MAX_ENTRIES_TO_ARCHIVE = readInt<uint32_t>(item);
                 }},
                {"TESTING_SOROBAN_HIGH_LIMIT_OVERRIDE",
                 [&]() {
                     TESTING_SOROBAN_HIGH_LIMIT_OVERRIDE = readBool(item);

                     if (TESTING_SOROBAN_HIGH_LIMIT_OVERRIDE)
                     {
                         LOG_WARNING(DEFAULT_LOG,
                                     "Overriding Soroban limits with "
                                     "TESTING_SOROBAN_HIGH_LIMIT_OVERRIDE");
                     }
                 }},
                {"ARTIFICIALLY_SLEEP_MAIN_THREAD_FOR_TESTING",
                 [&]() {
                     ARTIFICIALLY_SLEEP_MAIN_THREAD_FOR_TESTING =
                         std::chrono::microseconds(readInt<uint32_t>(item));
                 }},
                {"MAX_DEX_TX_OPERATIONS_IN_TX_SET",
                 [&]() {
                     auto value = readInt<uint32_t>(item);
                     if (value > 0 && value < MAX_OPS_PER_TX + 2)
                     {
                         throw std::invalid_argument(
                             fmt::format("MAX_DEX_TX_OPERATIONS_IN_TX_SET must "
                                         "be either 0 or "
                                         "at least {} in order to not drop any "
                                         "transactions.",
                                         MAX_OPS_PER_TX + 2));
                     }
                     MAX_DEX_TX_OPERATIONS_IN_TX_SET =
                         value == 0 ? std::nullopt : std::make_optional(value);
                 }},
                {"EMIT_SOROBAN_TRANSACTION_META_EXT_V1",
                 [&]() {
                     EMIT_SOROBAN_TRANSACTION_META_EXT_V1 = readBool(item);
                 }},
                {"EMIT_LEDGER_CLOSE_META_EXT_V1",
                 [&]() { EMIT_LEDGER_CLOSE_META_EXT_V1 = readBool(item); }},
                {"EMIT_CLASSIC_EVENTS",
                 [&]() { EMIT_CLASSIC_EVENTS = readBool(item); }},
                {"BACKFILL_STELLAR_ASSET_EVENTS",
                 [&]() { BACKFILL_STELLAR_ASSET_EVENTS = readBool(item); }},
                {"BACKFILL_RESTORE_META",
                 [&]() { BACKFILL_RESTORE_META = readBool(item); }}};

            auto it = confProcessor.find(item.first);
            if (it != confProcessor.end())
            {
                it->second();
            }
            else if (item.first == "FORCE_OLD_STYLE_LEADER_ELECTION")
            {
                FORCE_OLD_STYLE_LEADER_ELECTION = readBool(item);
            }
            else
            {
                std::string err("Unknown configuration entry: '");
                err += item.first;
                err += "'";
                throw std::invalid_argument(err);
            }
        }

        if (!OP_APPLY_SLEEP_TIME_DURATION_FOR_TESTING.empty() ||
            !OP_APPLY_SLEEP_TIME_WEIGHT_FOR_TESTING.empty())
        {
            processOpApplySleepTimeForTestingConfigs();
        }

        if (FLOW_CONTROL_SEND_MORE_BATCH_SIZE > PEER_FLOOD_READING_CAPACITY)
        {
            std::string msg =
                "Invalid configuration: FLOW_CONTROL_SEND_MORE_BATCH_SIZE "
                "can't be greater than PEER_FLOOD_READING_CAPACITY";
            throw std::runtime_error(msg);
        }

        if (PEER_READING_CAPACITY <= PEER_FLOOD_READING_CAPACITY)
        {
            std::string msg =
                "Invalid configuration: PEER_READING_CAPACITY "
                "must be greater than PEER_FLOOD_READING_CAPACITY";
            throw std::runtime_error(msg);
        }

        if (FLOW_CONTROL_SEND_MORE_BATCH_SIZE_BYTES >
            PEER_FLOOD_READING_CAPACITY_BYTES)
        {
            std::string msg =
                "Invalid configuration: "
                "FLOW_CONTROL_SEND_MORE_BATCH_SIZE_BYTES "
                "can't be greater than PEER_FLOOD_READING_CAPACITY_BYTES";
            throw std::runtime_error(msg);
        }

        if (EXPERIMENTAL_PARALLEL_LEDGER_APPLY && !parallelLedgerClose())
        {
            std::string msg =
                "Invalid configuration: EXPERIMENTAL_PARALLEL_LEDGER_APPLY "
                "does not support SQLite. Either switch to Postgres or set "
                "EXPERIMENTAL_PARALLEL_LEDGER_APPLY=false";
            throw std::runtime_error(msg);
        }

        if (BACKFILL_STELLAR_ASSET_EVENTS && !EMIT_CLASSIC_EVENTS)
        {
            throw std::invalid_argument(
                "Invalid configuration: BACKFILL_STELLAR_ASSET_EVENTS requires "
                "EMIT_CLASSIC_EVENTS "
                "to be enabled");
        }

        // Check all loadgen distributions
        verifyLoadGenOpCountForTestingConfigs();
        verifyLoadGenDistribution(
            LOADGEN_WASM_BYTES_FOR_TESTING,
            LOADGEN_WASM_BYTES_DISTRIBUTION_FOR_TESTING,
            "LOADGEN_WASM_BYTES_FOR_TESTING",
            "LOADGEN_WASM_BYTES_DISTRIBUTION_FOR_TESTING");
        verifyLoadGenDistribution(
            LOADGEN_NUM_DATA_ENTRIES_FOR_TESTING,
            LOADGEN_NUM_DATA_ENTRIES_DISTRIBUTION_FOR_TESTING,
            "LOADGEN_NUM_DATA_ENTRIES_FOR_TESTING",
            "LOADGEN_NUM_DATA_ENTRIES_DISTRIBUTION_FOR_TESTING");
        verifyLoadGenDistribution(
            LOADGEN_IO_KILOBYTES_FOR_TESTING,
            LOADGEN_IO_KILOBYTES_DISTRIBUTION_FOR_TESTING,
            "LOADGEN_IO_KILOBYTES_FOR_TESTING",
            "LOADGEN_IO_KILOBYTES_DISTRIBUTION_FOR_TESTING");
        verifyLoadGenDistribution(
            LOADGEN_TX_SIZE_BYTES_FOR_TESTING,
            LOADGEN_TX_SIZE_BYTES_DISTRIBUTION_FOR_TESTING,
            "LOADGEN_TX_SIZE_BYTES_FOR_TESTING",
            "LOADGEN_TX_SIZE_BYTES_DISTRIBUTION_FOR_TESTING");
        verifyLoadGenDistribution(
            LOADGEN_INSTRUCTIONS_FOR_TESTING,
            LOADGEN_INSTRUCTIONS_DISTRIBUTION_FOR_TESTING,
            "LOADGEN_INSTRUCTIONS_FOR_TESTING",
            "LOADGEN_INSTRUCTIONS_DISTRIBUTION_FOR_TESTING");

        gIsProductionNetwork = NETWORK_PASSPHRASE ==
                               "Public Global Stellar Network ; September 2015";

        // Validators default to starting the network from local state
        FORCE_SCP = NODE_IS_VALIDATOR;

        // process elements that potentially depend on others
        if (t->contains("VALIDATORS"))
        {
            auto vals = t->get("VALIDATORS");
            if (vals)
            {
                validators = parseValidators(vals, domainQualityMap);
            }
        }

        // if only QUORUM_SET is specified: we don't populate validators at all
        if (NODE_IS_VALIDATOR &&
            !(validators.empty() && t->contains("QUORUM_SET")))
        {
            addSelfToValidators(validators, domainQualityMap);
        }

        parseNodeIDsIntoSet(t, "PREFERRED_PEER_KEYS", PREFERRED_PEER_KEYS);
        parseNodeIDsIntoSet(t, "SURVEYOR_KEYS", SURVEYOR_KEYS);

        auto autoQSet = generateQuorumSet(validators);
        auto autoQSetStr = toString(autoQSet);
        ValidationThresholdLevels thresholdLevel;

        if (t->contains("QUORUM_SET"))
        {
            auto qset = t->get("QUORUM_SET");
            if (qset)
            {
                loadQset(qset->as_table(), QUORUM_SET, 0);
            }
            auto s = toString(QUORUM_SET);
            LOG_INFO(DEFAULT_LOG, "Using QUORUM_SET: {}", s);
            if (s != autoQSetStr && !validators.empty())
            {
                LOG_WARNING(DEFAULT_LOG, "Differs from generated: {}",
                            autoQSetStr);
                if (!UNSAFE_QUORUM)
                {
                    LOG_ERROR(DEFAULT_LOG,
                              "Can't override [[VALIDATORS]] with "
                              "QUORUM_SET unless you also set "
                              "UNSAFE_QUORUM=true. Be sure you know what "
                              "you are doing!");
                    throw std::invalid_argument("SCP unsafe");
                }
            }
            thresholdLevel = ValidationThresholdLevels::
                BYZANTINE_FAULT_TOLERANCE; // assume validators are from
                                           // different entities
        }
        else
        {
            LOG_INFO(DEFAULT_LOG, "Generated QUORUM_SET: {}", autoQSetStr);
            QUORUM_SET = autoQSet;
            verifyHistoryValidatorsBlocking(validators);
            setValidatorWeightConfig(validators);
            // count the number of domains
            UnorderedSet<std::string> domains;
            for (auto const& v : validators)
            {
                domains.insert(v.mHomeDomain);
            }
            thresholdLevel =
                domains.size() > 1
                    ? ValidationThresholdLevels::BYZANTINE_FAULT_TOLERANCE
                    : ValidationThresholdLevels::SIMPLE_MAJORITY;
        }

        adjust();
        validateConfig(thresholdLevel);
    }
    catch (cpptoml::parse_exception& ex)
    {
        throw std::invalid_argument(ex.what());
    }
}

void
Config::adjust()
{
    if (MAX_ADDITIONAL_PEER_CONNECTIONS == -1)
    {
        if (TARGET_PEER_CONNECTIONS <=
            std::numeric_limits<unsigned short>::max() / 8)
        {
            MAX_ADDITIONAL_PEER_CONNECTIONS = TARGET_PEER_CONNECTIONS * 8;
        }
        else
        {
            MAX_ADDITIONAL_PEER_CONNECTIONS =
                std::numeric_limits<unsigned short>::max();
        }
    }

    // Ensure outbound connections are capped based on inbound rate
    int limit =
        MAX_ADDITIONAL_PEER_CONNECTIONS / OverlayManager::MIN_INBOUND_FACTOR +
        OverlayManager::MIN_INBOUND_FACTOR;
    if (static_cast<int>(TARGET_PEER_CONNECTIONS) > limit)
    {
        TARGET_PEER_CONNECTIONS = static_cast<unsigned short>(limit);
        LOG_WARNING(DEFAULT_LOG,
                    "Adjusted TARGET_PEER_CONNECTIONS to {} due to "
                    "insufficient MAX_ADDITIONAL_PEER_CONNECTIONS={}",
                    limit, MAX_ADDITIONAL_PEER_CONNECTIONS);
    }

    auto const originalMaxAdditionalPeerConnections =
        MAX_ADDITIONAL_PEER_CONNECTIONS;
    auto const originalTargetPeerConnections = TARGET_PEER_CONNECTIONS;
    auto const originalMaxPendingConnections = MAX_PENDING_CONNECTIONS;

    int maxFsConnections = std::min<int>(
        std::numeric_limits<unsigned short>::max(), fs::getMaxHandles());

    auto totalAuthenticatedConnections =
        TARGET_PEER_CONNECTIONS + MAX_ADDITIONAL_PEER_CONNECTIONS;

    int maxPendingConnections = MAX_PENDING_CONNECTIONS;

    if (totalAuthenticatedConnections > 0)
    {
        auto outboundPendingRate =
            double(TARGET_PEER_CONNECTIONS) / totalAuthenticatedConnections;

        auto doubleToNonzeroUnsignedShort = [](double v) {
            auto rounded = static_cast<int>(std::ceil(v));
            auto cappedToUnsignedShort = std::min<int>(
                std::numeric_limits<unsigned short>::max(), rounded);
            return static_cast<unsigned short>(
                std::max<int>(1, cappedToUnsignedShort));
        };

        // see if we need to reduce maxPendingConnections
        if (totalAuthenticatedConnections + maxPendingConnections >
            maxFsConnections)
        {
            maxPendingConnections =
                totalAuthenticatedConnections >= maxFsConnections
                    ? 1
                    : static_cast<unsigned short>(
                          maxFsConnections - totalAuthenticatedConnections);
        }

        // if we're still over, we scale everything
        if (totalAuthenticatedConnections + maxPendingConnections >
            maxFsConnections)
        {
            maxPendingConnections = std::max<int>(MAX_PENDING_CONNECTIONS, 1);

            int totalRequiredConnections =
                totalAuthenticatedConnections + maxPendingConnections;

            auto outboundRate =
                (double)TARGET_PEER_CONNECTIONS / totalRequiredConnections;
            auto inboundRate = (double)MAX_ADDITIONAL_PEER_CONNECTIONS /
                               totalRequiredConnections;

            TARGET_PEER_CONNECTIONS =
                doubleToNonzeroUnsignedShort(maxFsConnections * outboundRate);
            MAX_ADDITIONAL_PEER_CONNECTIONS =
                doubleToNonzeroUnsignedShort(maxFsConnections * inboundRate);

            auto authenticatedConnections =
                TARGET_PEER_CONNECTIONS + MAX_ADDITIONAL_PEER_CONNECTIONS;
            maxPendingConnections =
                authenticatedConnections >= maxFsConnections
                    ? 1
                    : static_cast<unsigned short>(maxFsConnections -
                                                  authenticatedConnections);
        }

        MAX_PENDING_CONNECTIONS = static_cast<unsigned short>(std::min<int>(
            std::numeric_limits<unsigned short>::max(), maxPendingConnections));

        // derive outbound/inbound pending connections
        // from MAX_PENDING_CONNECTIONS, using the ratio of inbound/outbound
        // connections
        if (MAX_OUTBOUND_PENDING_CONNECTIONS == 0 &&
            MAX_INBOUND_PENDING_CONNECTIONS == 0)
        {
            MAX_OUTBOUND_PENDING_CONNECTIONS = std::max<unsigned short>(
                1, doubleToNonzeroUnsignedShort(MAX_PENDING_CONNECTIONS *
                                                outboundPendingRate));
            MAX_INBOUND_PENDING_CONNECTIONS = std::max<unsigned short>(
                1, MAX_PENDING_CONNECTIONS - MAX_OUTBOUND_PENDING_CONNECTIONS);
        }
    }
    else
    {
        MAX_OUTBOUND_PENDING_CONNECTIONS = 0;
        MAX_INBOUND_PENDING_CONNECTIONS = 0;
    }
    auto warnIfChanged = [&](std::string const name, auto const originalValue,
                             auto const newValue) {
        if (originalValue != newValue)
        {
            LOG_WARNING(DEFAULT_LOG,
                        "Adjusted {} from {} to {} due to OS limits (the "
                        "maximum number of file descriptors)",
                        name, originalValue, newValue);
        }
    };
    warnIfChanged("MAX_ADDITIONAL_PEER_CONNECTIONS",
                  originalMaxAdditionalPeerConnections,
                  MAX_ADDITIONAL_PEER_CONNECTIONS);
    warnIfChanged("TARGET_PEER_CONNECTIONS", originalTargetPeerConnections,
                  TARGET_PEER_CONNECTIONS);
    warnIfChanged("MAX_PENDING_CONNECTIONS", originalMaxPendingConnections,
                  MAX_PENDING_CONNECTIONS);
}

void
Config::logBasicInfo() const
{
    LOG_INFO(DEFAULT_LOG, "Connection effective settings:");
    LOG_INFO(DEFAULT_LOG, "TARGET_PEER_CONNECTIONS: {}",
             TARGET_PEER_CONNECTIONS);
    LOG_INFO(DEFAULT_LOG, "MAX_ADDITIONAL_PEER_CONNECTIONS: {}",
             MAX_ADDITIONAL_PEER_CONNECTIONS);
    LOG_INFO(DEFAULT_LOG, "MAX_PENDING_CONNECTIONS: {}",
             MAX_PENDING_CONNECTIONS);
    LOG_INFO(DEFAULT_LOG, "MAX_OUTBOUND_PENDING_CONNECTIONS: {}",
             MAX_OUTBOUND_PENDING_CONNECTIONS);
    LOG_INFO(DEFAULT_LOG, "MAX_INBOUND_PENDING_CONNECTIONS: {}",
             MAX_INBOUND_PENDING_CONNECTIONS);
    LOG_INFO(DEFAULT_LOG,
             "BACKGROUND_OVERLAY_PROCESSING="
             "{}",
             BACKGROUND_OVERLAY_PROCESSING ? "true" : "false");
    LOG_INFO(DEFAULT_LOG,
             "EXPERIMENTAL_PARALLEL_LEDGER_APPLY="
             "{}",
             EXPERIMENTAL_PARALLEL_LEDGER_APPLY ? "true" : "false");
}

void
Config::validateConfig(ValidationThresholdLevels thresholdLevel)
{
    std::set<NodeID> nodes;
    LocalNode::forAllNodes(QUORUM_SET, [&](NodeID const& n) {
        nodes.insert(n);
        return true;
    });

    if (nodes.empty())
    {
        throw std::invalid_argument(
            "no validators defined in VALIDATORS/QUORUM_SET");
    }

    // calculates nodes that would break quorum
    auto selfID = NODE_SEED.getPublicKey();
    auto r = LocalNode::findClosestVBlocking(QUORUM_SET, nodes, nullptr);

    unsigned int minSize = computeDefaultThreshold(QUORUM_SET, thresholdLevel);

    if (FAILURE_SAFETY == -1)
    {
        // calculates default value for safety giving the top level entities
        // the same weight
        auto topLevelCount = static_cast<uint32>(QUORUM_SET.validators.size() +
                                                 QUORUM_SET.innerSets.size());
        FAILURE_SAFETY = topLevelCount - minSize;

        LOG_INFO(DEFAULT_LOG,
                 "Assigning calculated value of {} to FAILURE_SAFETY",
                 FAILURE_SAFETY);
    }

    try
    {
        if (FAILURE_SAFETY >= static_cast<int32_t>(r.size()))
        {
            LOG_ERROR(DEFAULT_LOG,
                      "Not enough nodes / thresholds too strict in your "
                      "Quorum set to ensure your desired level of "
                      "FAILURE_SAFETY. Reduce FAILURE_SAFETY or fix "
                      "quorum set");
            throw std::invalid_argument(
                "FAILURE_SAFETY incompatible with QUORUM_SET");
        }

        if (!UNSAFE_QUORUM)
        {
            if (FAILURE_SAFETY == 0)
            {
                LOG_ERROR(DEFAULT_LOG,
                          "Can't have FAILURE_SAFETY=0 unless you also set "
                          "UNSAFE_QUORUM=true. Be sure you know what you are "
                          "doing!");
                throw std::invalid_argument("SCP unsafe");
            }

            if (QUORUM_SET.threshold < minSize)
            {
                LOG_ERROR(DEFAULT_LOG,
                          "Your THRESHOLD_PERCENTAGE is too low. If you "
                          "really want this set UNSAFE_QUORUM=true. Be "
                          "sure you know what you are doing!");
                throw std::invalid_argument("SCP unsafe");
            }
        }
    }
    catch (...)
    {
        LOG_INFO(DEFAULT_LOG, " Current QUORUM_SET breaks with {} failures",
                 r.size());
        throw;
    }

    const char* errString = nullptr;
    if (!isQuorumSetSane(QUORUM_SET, !UNSAFE_QUORUM, errString))
    {
        LOG_FATAL(DEFAULT_LOG, "Invalid QUORUM_SET: {}", errString);
        throw std::invalid_argument("Invalid QUORUM_SET");
    }
}

void
Config::parseNodeID(std::string configStr, PublicKey& retKey)
{
    SecretKey k;
    parseNodeID(configStr, retKey, k, false);
}

void
Config::addValidatorName(std::string const& pubKeyStr, std::string const& name)
{
    PublicKey k;
    std::string cName = "$";
    cName += name;
    if (resolveNodeID(cName, k))
    {
        throw std::invalid_argument("name already used: " + name);
    }

    if (!VALIDATOR_NAMES.emplace(std::make_pair(pubKeyStr, name)).second)
    {
        throw std::invalid_argument("naming node twice: " + name);
    }
}

void
Config::parseNodeID(std::string configStr, PublicKey& retKey, SecretKey& sKey,
                    bool isSeed)
{
    if (configStr.size() < 2)
    {
        throw std::invalid_argument("invalid key: " + configStr);
    }

    // check if configStr is a PublicKey or a common name
    if (configStr[0] == '$')
    {
        if (isSeed)
        {
            throw std::invalid_argument("aliases only store public keys: " +
                                        configStr);
        }
        if (!resolveNodeID(configStr, retKey))
        {
            throw std::invalid_argument("unknown key in config: " + configStr);
        }
    }
    else
    {
        std::istringstream iss(configStr);
        std::string nodestr;
        iss >> nodestr;
        if (isSeed)
        {
            sKey = SecretKey::fromStrKeySeed(nodestr);
            retKey = sKey.getPublicKey();
            nodestr = sKey.getStrKeyPublic();
        }
        else
        {
            retKey = KeyUtils::fromStrKey<PublicKey>(nodestr);
        }

        if (iss)
        { // get any common name they have added
            std::string commonName;
            iss >> commonName;
            if (commonName.size())
            {
                addValidatorName(nodestr, commonName);
            }
        }
    }
}

void
Config::parseNodeIDsIntoSet(std::shared_ptr<cpptoml::table> t,
                            std::string const& configStr,
                            std::set<PublicKey>& keySet)
{
    if (t->contains(configStr))
    {
        auto nodes = t->get(configStr);
        if (nodes)
        {
            auto values = readArray<std::string>(ConfigItem{configStr, nodes});
            for (auto const& v : values)
            {
                PublicKey nodeID;
                parseNodeID(v, nodeID);
                keySet.emplace(nodeID);
            }
        }
    }
}

std::string
Config::toShortString(PublicKey const& pk) const
{
    std::string ret = KeyUtils::toStrKey(pk);
    auto it = VALIDATOR_NAMES.find(ret);
    if (it == VALIDATOR_NAMES.end())
        return ret.substr(0, 5);
    else
        return it->second;
}

std::string
Config::toStrKey(PublicKey const& pk, bool fullKey) const
{
    std::string res;
    if (fullKey)
    {
        res = KeyUtils::toStrKey(pk);
    }
    else
    {
        res = toShortString(pk);
    }
    return res;
}

bool
Config::resolveNodeID(std::string const& s, PublicKey& retKey) const
{
    auto expanded = expandNodeID(s);
    if (expanded.empty())
    {
        return false;
    }

    try
    {
        retKey = KeyUtils::fromStrKey<PublicKey>(expanded);
    }
    catch (std::invalid_argument&)
    {
        return false;
    }
    return true;
}

std::string
Config::expandNodeID(const std::string& s) const
{
    if (s.length() < 2)
    {
        return s;
    }
    if (s[0] != '$' && s[0] != '@')
    {
        return s;
    }

    using validatorMatcher_t =
        std::function<bool(std::pair<std::string, std::string> const&)>;
    auto arg = s.substr(1);
    auto validatorMatcher =
        s[0] == '$'
            ? validatorMatcher_t{[&](std::pair<std::string, std::string> const&
                                         p) { return p.second == arg; }}
            : validatorMatcher_t{
                  [&](std::pair<std::string, std::string> const& p) {
                      return p.first.compare(0, arg.size(), arg) == 0;
                  }};

    auto it = std::find_if(VALIDATOR_NAMES.begin(), VALIDATOR_NAMES.end(),
                           validatorMatcher);
    if (it != VALIDATOR_NAMES.end())
    {
        return it->first;
    }
    else
    {
        return {};
    }
}

std::chrono::seconds
Config::getExpectedLedgerCloseTime() const
{
    if (ARTIFICIALLY_SET_CLOSE_TIME_FOR_TESTING)
    {
        return std::chrono::seconds{ARTIFICIALLY_SET_CLOSE_TIME_FOR_TESTING};
    }
    if (ARTIFICIALLY_ACCELERATE_TIME_FOR_TESTING)
    {
        return std::chrono::seconds{1};
    }
    return Herder::EXP_LEDGER_TIMESPAN_SECONDS;
}

bool
Config::modeDoesCatchupWithBucketList() const
{
    return MODE_DOES_CATCHUP && MODE_ENABLES_BUCKETLIST;
}

bool
Config::allBucketsInMemory() const
{
    return BUCKETLIST_DB_INDEX_PAGE_SIZE_EXPONENT == 0;
}

bool
Config::parallelLedgerClose() const
{
    return EXPERIMENTAL_PARALLEL_LEDGER_APPLY &&
           !(DATABASE.value.find("sqlite3://") != std::string::npos);
}

void
Config::setNoListen()
{
    // prevent opening up a port for other peers
    RUN_STANDALONE = true;
    HTTP_PORT = 0;
    HTTP_QUERY_PORT = 0;
    MANUAL_CLOSE = true;
}

void
Config::setNoPublish()
{
    for (auto& item : HISTORY)
    {
        item.second.mPutCmd = "";
    }
}

bool
Config::skipHighCriticalValidatorChecks() const
{
#ifdef BUILD_TESTS
    return SKIP_HIGH_CRITICAL_VALIDATOR_CHECKS_FOR_TESTING;
#endif
    return false;
}

SCPQuorumSet
Config::generateQuorumSetHelper(
    std::vector<ValidatorEntry>::const_iterator begin,
    std::vector<ValidatorEntry>::const_iterator end,
    ValidatorQuality curQuality)
{
    auto it = begin;
    SCPQuorumSet ret;
    while (it != end && it->mQuality == curQuality)
    {
        SCPQuorumSet innerSet;
        auto& vals = innerSet.validators;
        auto it2 = it;
        for (; it2 != end && it2->mHomeDomain == it->mHomeDomain; it2++)
        {
            if (it2->mQuality != it->mQuality)
            {
                throw std::invalid_argument(fmt::format(
                    FMT_STRING(
                        "Validators '{}' and '{}' must have same quality"),
                    it->mName, it2->mName));
            }
            vals.emplace_back(it2->mKey);
        }
        if (!skipHighCriticalValidatorChecks() && vals.size() < 3 &&
            (it->mQuality == ValidatorQuality::VALIDATOR_HIGH_QUALITY ||
             it->mQuality == ValidatorQuality::VALIDATOR_CRITICAL_QUALITY))
        {
            throw std::invalid_argument(fmt::format(
                FMT_STRING("Critical and High quality validators for '{}' "
                           "must have redundancy of at least 3"),
                it->mHomeDomain));
        }
        innerSet.threshold = computeDefaultThreshold(
            innerSet, ValidationThresholdLevels::SIMPLE_MAJORITY);

        ret.innerSets.emplace_back(innerSet);
        it = it2;
    }
    if (it != end)
    {
        if (it->mQuality > curQuality)
        {
            throw std::invalid_argument(fmt::format(
                FMT_STRING(
                    "invalid validator quality for '{}' (must be ascending)"),
                it->mName));
        }
        auto lowQ = generateQuorumSetHelper(it, end, it->mQuality);
        ret.innerSets.emplace_back(lowQ);
    }
    auto thresholdLevel =
        curQuality == ValidatorQuality::VALIDATOR_CRITICAL_QUALITY
            ? ValidationThresholdLevels::ALL_REQUIRED
            : ValidationThresholdLevels::BYZANTINE_FAULT_TOLERANCE;

    ret.threshold = computeDefaultThreshold(ret, thresholdLevel);
    return ret;
}

SCPQuorumSet
Config::generateQuorumSet(std::vector<ValidatorEntry> const& validators)
{
    auto todo = validators;
    // first, sort by quality (desc), homedomain (asc)
    std::sort(todo.begin(), todo.end(),
              [](ValidatorEntry const& l, ValidatorEntry const& r) {
                  if (l.mQuality > r.mQuality)
                  {
                      return true;
                  }
                  else if (l.mQuality < r.mQuality)
                  {
                      return false;
                  }
                  return l.mHomeDomain < r.mHomeDomain;
              });

    auto res = generateQuorumSetHelper(
        todo.begin(), todo.end(), ValidatorQuality::VALIDATOR_CRITICAL_QUALITY);
    normalizeQSet(res);
    return res;
}

std::string
Config::toString(SCPQuorumSet const& qset)
{
    auto json = LocalNode::toJson(
        qset, [&](PublicKey const& k) { return toShortString(k); });
    Json::StyledWriter fw;
    return fw.write(json);
}

void
Config::setValidatorWeightConfig(std::vector<ValidatorEntry> const& validators)
{
    releaseAssert(!VALIDATOR_WEIGHT_CONFIG.has_value());

    if (!NODE_IS_VALIDATOR)
    {
        // There is no reason to populate VALIDATOR_WEIGHT_CONFIG if the node is
        // not a validator.
        return;
    }

    ValidatorWeightConfig& vwc = VALIDATOR_WEIGHT_CONFIG.emplace();
    ValidatorQuality highestQuality = ValidatorQuality::VALIDATOR_LOW_QUALITY;
    ValidatorQuality lowestQuality =
        ValidatorQuality::VALIDATOR_CRITICAL_QUALITY;
    UnorderedMap<ValidatorQuality, UnorderedSet<std::string>>
        homeDomainsByQuality;
    for (auto const& v : validators)
    {
        if (!vwc.mValidatorEntries.try_emplace(v.mKey, v).second)
        {
            throw std::invalid_argument(
                fmt::format(FMT_STRING("Duplicate validator entry for '{}'"),
                            KeyUtils::toStrKey(v.mKey)));
        }
        ++vwc.mHomeDomainSizes[v.mHomeDomain];
        highestQuality = std::max(highestQuality, v.mQuality);
        lowestQuality = std::min(lowestQuality, v.mQuality);
        homeDomainsByQuality[v.mQuality].insert(v.mHomeDomain);
    }

    if (NODE_IS_VALIDATOR &&
        highestQuality == ValidatorQuality::VALIDATOR_LOW_QUALITY)
    {
        throw std::invalid_argument(
            "At least one validator must have a quality "
            "level higher than LOW");
    }

    // Highest quality level has weight UINT64_MAX
    vwc.mQualityWeights[highestQuality] = UINT64_MAX;

    // Assign weights to the remaining quality levels
    for (int q = static_cast<int>(highestQuality) - 1;
         q >= static_cast<int>(lowestQuality); --q)
    {
        // Next higher quality level
        ValidatorQuality higherQuality = static_cast<ValidatorQuality>(q + 1);

        // Get weight of next higher quality level
        uint64 higherWeight = vwc.mQualityWeights.at(higherQuality);

        // Get number of orgs at next higher quality level. Add 1 for the
        // virtual org containing this quality level.
        uint64 higherOrgs = homeDomainsByQuality[higherQuality].size() + 1;

        // The weight of this quality level is the higher quality weight divided
        // by the number of orgs at that quality level multiplied by 10
        vwc.mQualityWeights[static_cast<ValidatorQuality>(q)] =
            higherWeight / (higherOrgs * 10);
    }

    // Special case: LOW quality level has weight 0
    vwc.mQualityWeights[ValidatorQuality::VALIDATOR_LOW_QUALITY] = 0;
}

#ifdef BUILD_TESTS
void
Config::generateQuorumSetForTesting(
    std::vector<ValidatorEntry> const& validators)
{
    QUORUM_SET = generateQuorumSet(validators);
    setValidatorWeightConfig(validators);
}
#endif // BUILD_TESTS

std::string const Config::STDIN_SPECIAL_NAME = "stdin";
}<|MERGE_RESOLUTION|>--- conflicted
+++ resolved
@@ -69,10 +69,7 @@
     "ARTIFICIALLY_SLEEP_MAIN_THREAD_FOR_TESTING",
     "ARTIFICIALLY_SKIP_CONNECTION_ADJUSTMENT_FOR_TESTING",
     "ARTIFICIALLY_DELAY_LEDGER_CLOSE_FOR_TESTING",
-<<<<<<< HEAD
-=======
     "EXPERIMENTAL_TX_BATCH_MAX_SIZE_FOR_TESTING",
->>>>>>> e643061a
     "SKIP_HIGH_CRITICAL_VALIDATOR_CHECKS_FOR_TESTING"};
 
 // Options that should only be used for testing
